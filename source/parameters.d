--- conflicted
+++ resolved
@@ -53,17 +53,13 @@
     }
 }
 
-<<<<<<< HEAD
 /**
 * Assign to a given string a sign of comparison
 * Params: 
 * 	cmp = (string)
 * Returns: one of those strings: ">", ">=", "<", "<="
 */
-pure nothrow @safe @nogc isComparison(string cmp)
-=======
 pure nothrow @safe @nogc bool isComparison(string cmp)
->>>>>>> 259a1547
 {
 	return cmp == ">" || cmp == ">=" || cmp == "<" || cmp == "<=";
 }
