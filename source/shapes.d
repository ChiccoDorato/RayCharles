--- conflicted
+++ resolved
@@ -4,7 +4,7 @@
 import hdrimage : areClose;
 import materials : Material;
 import ray;
-import std.math : abs, acos, atan2, floor, PI, sqrt;
+import std.math : acos, atan2, floor, PI, sqrt;
 import std.typecons : Nullable;
 import transformations : Transformation, translation, rotationY;
 
@@ -36,23 +36,8 @@
     }
 
     abstract Nullable!HitRecord rayIntersection(in Ray r);
-<<<<<<< HEAD
-=======
-    abstract bool quickRayIntersection(Ray r);
->>>>>>> 547da948
-}
-
-immutable(Vec2d) sphereUVPoint(in Point p)
-{
-    float u = atan2(p.y, p.x) / (2.0 * PI);
-    if (u < 0) ++u;
-    return immutable Vec2d(u, acos(p.z) / PI);
-}
-
-immutable(Normal) sphereNormal(in Point p, in Vec v)
-{
-    immutable Normal n = Normal(p.x, p.y, p.z);
-    return p.convert * v < 0 ? n : -n;
+
+    abstract bool quickRayIntersection(in Ray r) const;
 }
 
 class Sphere : Shape
@@ -60,6 +45,19 @@
     this(in Transformation t = Transformation(), Material m = Material())
     {
         super(t, m);
+    }
+
+    immutable(Vec2d) sphereUVPoint(in Point p) const
+    {
+        float u = atan2(p.y, p.x) / (2.0 * PI);
+        if (u < 0) ++u;
+        return immutable Vec2d(u, acos(p.z) / PI);
+    }
+
+    immutable(Normal) sphereNormal(in Point p, in Vec v) const
+    {
+        immutable Normal n = Normal(p.x, p.y, p.z);
+        return p.convert * v < 0 ? n : -n;
     }
 
     override Nullable!HitRecord rayIntersection(in Ray r)
@@ -93,23 +91,21 @@
         return hit;
     }
 
-    override bool quickRayIntersection(Ray r)
-    {
-        Ray invR = transf.inverse * r;
-        Vec originVec = invR.origin.convert;
-        float a = invR.dir.squaredNorm;
-        float b = 2.0 * originVec * invR.dir;
-        float c = originVec.squaredNorm - 1.0; 
-
-        float delta = b * b - 4.0 * a * c;
-        if (delta <= 0.0) return false;
-
-        float sqrtDelta = sqrt(delta);
-        float tMin = (-b - sqrtDelta) / (2.0 * a);
-        float tMax = (-b + sqrtDelta) / (2.0 * a);
-
-        return ((invR.tMin < tMin && tMin < invR.tMax) || (invR.tMin < tMax && tMax < invR.tMax)) ? true : false;
-
+    override bool quickRayIntersection(in Ray r) const
+    {
+        immutable Ray invR = transf.inverse * r;
+        immutable Vec originVec = invR.origin.convert;
+        immutable float halfB = originVec * invR.dir;
+        immutable float a = invR.dir.squaredNorm;
+        immutable float c = originVec.squaredNorm - 1.0;
+
+        immutable float reducedDelta = halfB * halfB - a * c;
+        if (reducedDelta <= 0.0) return false;
+
+        immutable float t1 = (-halfB - sqrt(reducedDelta)) / a;
+        immutable float t2 = (-halfB + sqrt(reducedDelta)) / a;
+
+        return (t1 > invR.tMin && t1 < invR.tMax) || (t2 > invR.tMin && t2 < invR.tMax);
     }
 }
 
@@ -119,7 +115,6 @@
 
     assert(s.rayIntersection(Ray(Point(0.0, 10.0, 2.0), -vecZ)).isNull);
 
-    // RAY 1
     Ray r1 = {Point(0.0, 0.0, 2.0), -vecZ};
     HitRecord h1 = s.rayIntersection(r1).get(HitRecord());
     assert(HitRecord(
@@ -129,7 +124,6 @@
         1.0,
         r1).recordIsClose(h1));
 
-    // RAY 2
     Ray r2 = {Point(3.0, 0.0, 0.0), -vecX};
     HitRecord h2 = s.rayIntersection(r2).get(HitRecord());
     assert(HitRecord(
@@ -139,7 +133,6 @@
         2.0,
         r2).recordIsClose(h2));
 
-    // RAY 3
     Ray r3 = {Point(0.0, 0.0, 0.0), vecX};
     HitRecord h3 = s.rayIntersection(r3).get(HitRecord());
     assert(HitRecord(
@@ -207,14 +200,10 @@
         return hit;
     }
 
-<<<<<<< HEAD
-    bool quickRayIntersection(Ray r)
-=======
-    override bool quickRayIntersection(Ray r)
->>>>>>> 547da948
+    override bool quickRayIntersection(in Ray r) const
     {
         Ray invR = transf.inverse * r;
-        if (abs(invR.dir.z) < 1e-5) return false;
+        if (areClose(invR.dir.z, 0)) return false;
 
         float t = -invR.origin.z / invR.dir.z;
         if (t < invR.tMin || t > invR.tMax) return false; 
@@ -291,6 +280,30 @@
     HitRecord h3 = p.rayIntersection(r3).get;
     assert(h3.surfacePoint.uvIsClose(Vec2d(0.25, 0.75)));
 }
+
+/* class AABox : Shape
+{
+    float pMin, pMax;
+    this(in Transformation t = Transformation(), Material m = Material(),
+        in float min = 0, in float max = 1)
+    in (max > min)
+    {
+        super(t, m);
+        pMin = min;
+        pMax = max;
+    }
+
+    override Nullable!HitRecord rayIntersection(in Ray r)
+    {
+        Nullable!HitRecord hit;
+        return hit;
+    }
+
+    override bool quickRayIntersection(in Ray r) const
+    {
+        return true;
+    }
+} */
 
 struct World
 {
@@ -320,27 +333,25 @@
         return closest;
     }
 
-    // bool isPointVisible(Point point, Point obsPos)
-    // {
-    //     Vec direction = point - obsPos;
-    //     float dirNorm = direction.norm;
-    //     Ray ray = {obsPos, direction, 1e-2 / dirNorm, 1.0};
-    //     foreach(Shape s; shapes)
-    //     {
-    //         if(s.quickRayIntersection(ray)) return false;
-    //     }
-    //     return true;
-    // }
+    immutable(bool) isPointVisible(in Point point, in Point obsPos)
+    {
+        immutable Vec direction = point - obsPos;
+        immutable Ray ray = {obsPos, direction, 1e-2 / direction.norm, 1.0};
+
+        foreach (Shape s; shapes) if (s.quickRayIntersection(ray)) return false;
+
+        return true;
+    }
 }
 
 unittest
 {
     World world;
 
-    Sphere sphere1 = new Sphere(translation(vecX * 2));
-    Sphere sphere2 = new Sphere(translation(vecX * 8));
-    world.addShape(sphere1);
-    world.addShape(sphere2);
+    Sphere s1 = new Sphere(translation(vecX * 2.0));
+    Sphere s2 = new Sphere(translation(vecX * 8.0));
+    world.addShape(s1);
+    world.addShape(s2);
 
     Nullable!HitRecord intersection1 = world.rayIntersection(Ray(Point(0.0, 0.0, 0.0), vecX));
     assert(!intersection1.isNull);
@@ -351,62 +362,19 @@
     assert(intersection2.get.worldPoint.xyzIsClose(Point(9.0, 0.0, 0.0)));
 }
 
-<<<<<<< HEAD
-// unittest
-// {
-//     World world;
-
-//     Sphere sphere1 = new Sphere(translation(vecX * 2));
-//     Sphere sphere2 = new Sphere(translation(vecX * 8));
-//     world.addShape(sphere1);
-//     world.addShape(sphere2);
-
-//     //assert(!world.isPointVisible(Point(10.0, 0.0, 0.0), Point(0.0, 0.0, 0.0)));
-//     //assert(!world.isPointVisible(Point(5.0, 0.0, 0.0), Point(0.0, 0.0, 0.0)));
-//     assert(world.isPointVisible(Point(5.0, 0.0, 0.0), Point(4.0, 0.0, 0.0)));
-//     assert(world.isPointVisible(Point(0.5, 0.0, 0.0), Point(0.0, 0.0, 0.0)));
-//     assert(world.isPointVisible(Point(0.0, 10.0, 0.0), Point(0.0, 0.0, 0.0)));
-//     //assert(!world.isPointVisible(Point(0.0, 0.0, 10.0), Point(0.0, 0.0, 0.0)));
-// }
-=======
 unittest
 {
     World world;
 
-    Sphere sphere1 = new Sphere(translation(vecX * 2));
-    Sphere sphere2 = new Sphere(translation(vecX * 8));
-    world.addShape(sphere1);
-    world.addShape(sphere2);
-
-    //assert(!world.isPointVisible(Point(10.0, 0.0, 0.0), Point(0.0, 0.0, 0.0)));
-    //assert(!world.isPointVisible(Point(5.0, 0.0, 0.0), Point(0.0, 0.0, 0.0)));
+    Sphere s1 = new Sphere(translation(vecX * 2.0));
+    Sphere s2 = new Sphere(translation(vecX * 8.0));
+    world.addShape(s1);
+    world.addShape(s2);
+
+    assert(!world.isPointVisible(Point(10.0, 0.0, 0.0), Point(0.0, 0.0, 0.0)));
+    assert(!world.isPointVisible(Point(5.0, 0.0, 0.0), Point(0.0, 0.0, 0.0)));
     assert(world.isPointVisible(Point(5.0, 0.0, 0.0), Point(4.0, 0.0, 0.0)));
     assert(world.isPointVisible(Point(0.5, 0.0, 0.0), Point(0.0, 0.0, 0.0)));
     assert(world.isPointVisible(Point(0.0, 10.0, 0.0), Point(0.0, 0.0, 0.0)));
-    //assert(!world.isPointVisible(Point(0.0, 0.0, 10.0), Point(0.0, 0.0, 0.0)));
-}
-
-/* class AABox : Shape
-{   
-    Point pMin, pMax;
-    Transformation t; 
-
-    this(in Point minP, in Point maxP, in Transformation transformation)
-    {
-        pMin = minP;
-        pMax = maxP;
-        t = transformation;
-    }
-
-    override Nullable!HitRecord rayIntersection(in Ray r)
-    {   
-        Nullable!HitRecord hit;
-        return hit;
-    }
-
-    override bool quickRayIntersection(Ray r)
-    {
-        return true;
-    }
-} */
->>>>>>> 547da948
+    assert(world.isPointVisible(Point(0.0, 0.0, 10.0), Point(0.0, 0.0, 0.0)));
+}