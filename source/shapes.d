--- conflicted
+++ resolved
@@ -49,19 +49,11 @@
     }
 
     immutable(Vec2d) sphereUVPoint(in Point p) const
-<<<<<<< HEAD
-    {   
-        float z = p.z;
-        if (z < -1 && z > -1.001) z = -1;
-        if (z > 1 && z < 1.001) z = 1;
-
-=======
     {
         float z = p.z;
         if (z < -1 && z > -1.001) z = -1;
         if (z > 1 && z < 1.001) z = 1;
  
->>>>>>> 7ad7b4b4
         float u = atan2(p.y, p.x) / (2.0 * PI);
         if (u < 0) ++u;
         return immutable Vec2d(u, acos(z) / PI);
