module shapes;

<<<<<<< HEAD
import std.algorithm : max, min;
import geometry : Normal, Point, Vec, Vec2d;
import hdrimage : areClose;
import materials : Material;
import ray;
import std.format : formattedWrite;
import std.math : acos, atan2, floor, PI, sqrt;
import std.typecons : Nullable;
import transformations;

// ******************** HitRecord ********************
=======
import std.algorithm : max, min, swap;
import geometry : Normal, Point, Vec, Vec2d, vecX, vecY, vecZ;
import hdrimage : areClose;
import materials : Material;
import ray;
import std.math : acos, atan2, floor, PI, sqrt;
import std.typecons : Nullable;
import transformations : scaling, Transformation, translation, rotationX, rotationY, rotationZ;

///******************** HitRecord ********************
>>>>>>> 76a93a42
/// Struct HitRecord to keep in memory infos about intersection of a ray with an object 
struct HitRecord
{
    Point worldPoint;
    Normal normal;
    Vec2d surfacePoint;
    float t;
    Ray ray;
    Shape shape;

    /// Check if two HitRecord are close by calling the fuction areClose for every member
<<<<<<< HEAD
    pure nothrow @nogc @safe bool recordIsClose(in HitRecord hit) const
=======
    immutable(bool) recordIsClose(in HitRecord hit) const pure nothrow
>>>>>>> 76a93a42
    {
        return worldPoint.xyzIsClose(hit.worldPoint) &&
            normal.xyzIsClose(hit.normal) &&
            surfacePoint.uvIsClose(hit.surfacePoint) &&
            areClose(t, hit.t) &&
            ray.rayIsClose(hit.ray);
    }

    @safe void toString(
        scope void delegate(scope const(char)[]) @safe sink
        ) const
    {
        sink.formattedWrite!"P) %s\nN) %s\nUV) %s\nt) %s"
            (worldPoint, normal, surfacePoint, t);
    }
}

<<<<<<< HEAD
pure nothrow @nogc @safe float[2] oneDimIntersections(
    in float origin, in float direction
    ) 
{
    if (areClose(direction, 0.0))
        return (origin >= 0.0) && (origin <= 1.0) ?
            [-float.infinity, float.infinity] :
            [float.infinity, -float.infinity];

    float t1, t2;
    if (direction > 0.0)
    {
        t1 = -origin / direction;
        t2 = (1.0 - origin) / direction;
    }
    else
    {
        t1 = (1.0 - origin) / direction;
        t2 = -origin / direction;
    }
    return [t1, t2];
}

pure nothrow @nogc @safe float fixBoundary(
    in float coord, in float min = 0.0, in float max = 1.0, in float var = 1e-4
    )
{
    if (coord < min && coord > min - var) return min;
    if (coord > max && coord < max + var) return max;
    return coord;
}

// ******************** Shape ********************
/// Abstract class for a generic Shape
class Shape
{
    Transformation transf;
    Material material;

    pure nothrow @nogc @safe this(
        in Transformation t = Transformation(), Material m = Material()
        )
    {
        transf = t;
        material = m;
    }

    @safe void toString(
        scope void delegate(scope const(char)[]) @safe sink
        ) const
    {
        sink.formattedWrite!"%s"(transf);
    }

    abstract pure nothrow @nogc @safe Vec2d uv(in Point p) const;

    abstract pure nothrow @nogc @safe Normal normal(in Point p, in Vec v) const;

    /// Abstract method - Check and record an intersection between a Ray and a Shape
    abstract pure nothrow @nogc @safe Nullable!HitRecord rayIntersection(
        in Ray r
        );

    /// Abstract method - Look up quickly for intersection between a Ray and a Shape
    abstract pure nothrow @nogc @safe bool quickRayIntersection(in Ray r) const;
}

// ******************** Sphere ********************
/// Class for a 3D Sphere centered in the origin of the axis
class Sphere : Shape
{
    /// Build a sphere - Parameters: Tranformation and Material
    pure nothrow @nogc @safe this(
        in Transformation t = Transformation(), Material m = Material()
        )
    {
        super(t, m);
    }

    /// Convert a 3D point (x, y, z) on the Sphere in a 2D point (u, v) on the screen/Image
    override pure nothrow @nogc @safe Vec2d uv(in Point p) const
    {
        immutable float z = fixBoundary(p.z, -1.0, 1.0);
        immutable float u = atan2(p.y, p.x) / (2.0 * PI);
        return Vec2d(u < 0.0 ? u + 1.0 : u, acos(z) / PI);
    }

    /// Create a Normal to a Vector in a Point of the Sphere
    override pure nothrow @nogc @safe Normal normal(in Point p, in Vec v) const
    {
        immutable n = Normal(p.x, p.y, p.z);
        return p.toVec * v < 0.0 ? n : -n;
    }

    /// Check and record an intersection between a Ray and a Sphere
    override pure nothrow @nogc @safe Nullable!HitRecord rayIntersection(
        in Ray r
        )
=======
///******************** Shape ********************
/// Abstract class for a generic Shape
class Shape
{
    Transformation transf;
    Material material;

    this(in Transformation t = Transformation(), Material m = Material())
    {
        transf = t;
        material = m;
    }

    /// Abstract method - Check and record an intersection between a Ray and a Shape
    abstract Nullable!HitRecord rayIntersection(in Ray r);
    /// Abstract method - Look up quickly for intersection between a Ray and a Shape
    abstract bool quickRayIntersection(in Ray r) const;
}

///******************** Sphere ********************
/// Class for a 3D Sphere
class Sphere : Shape
{
    /// Build a sphere - also with a tranformation and a material
    this(in Transformation t = Transformation(), Material m = Material())
    {
        super(t, m);
    }

    /// Convert a 3D point (x, y, z) on the Sphere in a 2D point (u, v) on the screen/Image
    immutable(Vec2d) sphereUVPoint(in Point p) const
    {
        float z = p.z;
        if (z < -1 && z > -1.001) z = -1;
        if (z > 1 && z < 1.001) z = 1;
 
        float u = atan2(p.y, p.x) / (2.0 * PI);
        if (u < 0) ++u;
        return immutable Vec2d(u, acos(z) / PI);
    }

    /// Create a Normal to a Vector in a Point of the Sphere
    immutable(Normal) sphereNormal(in Point p, in Vec v) const
    {
        immutable Normal n = Normal(p.x, p.y, p.z);
        return p.convert * v < 0 ? n : -n;
    }

    /// Check and record an intersection between a Ray and a Sphere
    override Nullable!HitRecord rayIntersection(in Ray r)
>>>>>>> 76a93a42
    {
        immutable Ray invR = transf.inverse * r;
        immutable Vec originVec = invR.origin.toVec;

        immutable float halfB = originVec * invR.dir;
        immutable float a = invR.dir.squaredNorm;
        immutable float c = originVec.squaredNorm - 1.0;
        immutable float reducedDelta = halfB * halfB - a * c;

        Nullable!HitRecord hit;
        if (reducedDelta < 0.0) return hit;

        immutable float t1 = (-halfB - sqrt(reducedDelta)) / a;
        immutable float t2 = (-halfB + sqrt(reducedDelta)) / a;

        float firstHit;
        if (t1 > invR.tMin && t1 < invR.tMax) firstHit = t1;
        else if (t2 > invR.tMin && t2 < invR.tMax) firstHit = t2;
        else return hit;

        immutable Point hitPoint = invR.at(firstHit);

        hit = HitRecord(
            transf * hitPoint,
            transf * normal(hitPoint, invR.dir),
            uv(hitPoint),
            firstHit,
            r,
<<<<<<< HEAD
            this
            );
=======
            this);
>>>>>>> 76a93a42
        return hit;
    }

    /// Look up quickly for intersection between a Ray and a Shape
<<<<<<< HEAD
    override pure nothrow @nogc @safe bool quickRayIntersection(in Ray r) const
    {
        immutable Ray invR = transf.inverse * r;
        immutable Vec originVec = invR.origin.toVec;

        immutable float halfB = originVec * invR.dir;
        immutable float a = invR.dir.squaredNorm;
        immutable float c = originVec.squaredNorm - 1.0;
        immutable float reducedDelta = halfB * halfB - a * c;

        if (reducedDelta < 0.0) return false;

        immutable float t1 = (-halfB - sqrt(reducedDelta)) / a;
        immutable float t2 = (-halfB + sqrt(reducedDelta)) / a;
        return (t1 > invR.tMin && t1 < invR.tMax) ||
               (t2 > invR.tMin && t2 < invR.tMax);
=======
    override bool quickRayIntersection(in Ray r) const
    {
        immutable Ray invR = transf.inverse * r;
        immutable Vec originVec = invR.origin.convert;
        immutable float halfB = originVec * invR.dir;
        immutable float a = invR.dir.squaredNorm;
        immutable float c = originVec.squaredNorm - 1.0;

        immutable float reducedDelta = halfB * halfB - a * c;
        if (reducedDelta <= 0.0) return false;

        immutable float t1 = (-halfB - sqrt(reducedDelta)) / a;
        immutable float t2 = (-halfB + sqrt(reducedDelta)) / a;

        return (t1 > invR.tMin && t1 < invR.tMax) || (t2 > invR.tMin && t2 < invR.tMax);
>>>>>>> 76a93a42
    }
}

///
unittest
<<<<<<< HEAD
{
    import geometry : vecX, vecZ;

    auto s = new Sphere();
=======
{   
    Sphere s = new Sphere();
>>>>>>> 76a93a42

    // rayIntersection with the Sphere
    assert(s.rayIntersection(Ray(Point(0.0, 10.0, 2.0), -vecZ)).isNull);

<<<<<<< HEAD
    auto r1 = Ray(Point(0.0, 0.0, 2.0), -vecZ);
    HitRecord h1 = s.rayIntersection(r1).get;
=======
    Ray r1 = {Point(0.0, 0.0, 2.0), -vecZ};
    HitRecord h1 = s.rayIntersection(r1).get(HitRecord());

>>>>>>> 76a93a42
    // recordIsClose
    assert(HitRecord(
        Point(0.0, 0.0, 1.0),
        Normal(0.0, 0.0, 1.0),
        Vec2d(0.0, 0.0),
        1.0,
        r1
        ).recordIsClose(h1));

<<<<<<< HEAD
    auto r2 = Ray(Point(3.0, 0.0, 0.0), -vecX);
    HitRecord h2 = s.rayIntersection(r2).get;
=======
    Ray r2 = {Point(3.0, 0.0, 0.0), -vecX};
    HitRecord h2 = s.rayIntersection(r2).get(HitRecord());
>>>>>>> 76a93a42
    assert(HitRecord(
        Point(1.0, 0.0, 0.0),
        Normal(1.0, 0.0, 0.0),
        Vec2d(0.0, 0.5),
        2.0,
        r2
        ).recordIsClose(h2));

<<<<<<< HEAD
    auto r3 = Ray(Point(0.0, 0.0, 0.0), vecX);
    HitRecord h3 = s.rayIntersection(r3).get;
=======
    Ray r3 = {Point(0.0, 0.0, 0.0), vecX};
    HitRecord h3 = s.rayIntersection(r3).get(HitRecord());
>>>>>>> 76a93a42
    assert(HitRecord(
        Point(1.0, 0.0, 0.0),
        Normal(-1.0, 0.0, 0.0),
        Vec2d(0.0, 0.5),
        1.0,
        r3
        ).recordIsClose(h3));
}

/// 
unittest
{
    import geometry : vecX, vecZ;

<<<<<<< HEAD
    auto s = new Sphere(translation(Vec(10.0, 0.0, 0.0)));

=======
>>>>>>> 76a93a42
    // Verify if the Sphere is correctly translated
    assert(s.rayIntersection(Ray(Point(0.0, 0.0, 2.0), -vecZ)).isNull);
    assert(s.rayIntersection(Ray(Point(-10.0, 0.0, 0.0), -vecZ)).isNull);

    auto r1 = Ray(Point(10.0, 0.0, 2.0), -vecZ);
    HitRecord h1 = s.rayIntersection(r1).get;
    assert(HitRecord(
        Point(10.0, 0.0, 1.0),
        Normal(0.0, 0.0, 1.0),
        Vec2d(0.0, 0.0),
        1.0,
<<<<<<< HEAD
        r1
        ).recordIsClose(h1));

    auto r2 = Ray(Point(13.0, 0.0, 0.0), -vecX);
    HitRecord h2 = s.rayIntersection(r2).get;
=======
        r1).recordIsClose(h1));

    Ray r2 = {Point(13.0, 0.0, 0.0), -vecX};
    HitRecord h2 = s.rayIntersection(r2).get(HitRecord());
>>>>>>> 76a93a42
    assert(HitRecord(
        Point(11.0, 0.0, 0.0),
        Normal(1.0, 0.0, 0.0),
        Vec2d(0.0, 0.5),
        2.0,
        r2
        ).recordIsClose(h2));
}

<<<<<<< HEAD
// ************************* Plane *************************
/// Class for a 3D infinite plane parallel to the x and y axis and passing through the origin
class Plane : Shape
{
    /// Build a plane - Parameters: Tranformation and Material
    pure nothrow @nogc @safe this(
        in Transformation t = Transformation(), Material m = Material()
        )
=======
///******************** Plane ********************
/// Class for a 3D infinite plane parallel to the x and y axis and passing through the origin
class Plane : Shape
{
    /// Build a plane - also with a tranformation and a material
    this(in Transformation t = Transformation(), Material m = Material())
>>>>>>> 76a93a42
    {
        super(t, m);
    }

<<<<<<< HEAD
    override pure nothrow @nogc @safe Vec2d uv(in Point p) const
=======
    /// Check and record an intersection between a Ray and a Plane
    override Nullable!HitRecord rayIntersection(in Ray r)
>>>>>>> 76a93a42
    {
        return Vec2d(p.x - floor(p.x), p.y - floor(p.y));
    }

// Useful for CSG only
    override pure nothrow @nogc @safe Normal normal(in Point p, in Vec v) const
    {
        return Normal(0.0, 0.0, v.z < 0.0 ? 1.0 : -1.0);
    }

    /// Check and record an intersection between a Ray and a Plane
    override pure nothrow @nogc @safe Nullable!HitRecord rayIntersection(
        in Ray r
        )
    {
        Nullable!HitRecord hit;
        immutable Ray invR = transf.inverse * r;
        if (areClose(invR.dir.z, 0.0)) return hit;

        immutable float t = -invR.origin.z / invR.dir.z;
        if (t <= invR.tMin || t >= invR.tMax) return hit;

        immutable Point hitPoint = invR.at(t);
<<<<<<< HEAD
        hit = HitRecord(
            transf * hitPoint,
            transf * Normal(0.0, 0.0, invR.dir.z < 0.0 ? 1.0 : -1.0),
            uv(hitPoint),
            t,
            r,
            this
            );
=======
        hit = HitRecord(transf * hitPoint,
            transf * Normal(0.0, 0.0, invR.dir.z < 0 ? 1.0 : -1.0),
            Vec2d(hitPoint.x - floor(hitPoint.x), hitPoint.y - floor(hitPoint.y)),
            t,
            r,
            this);
>>>>>>> 76a93a42
        return hit;
    }

    /// Look up quickly for an intersection between a Ray and a Plane
<<<<<<< HEAD
    override pure nothrow @nogc @safe bool quickRayIntersection(in Ray r) const
=======
    override bool quickRayIntersection(in Ray r) const
>>>>>>> 76a93a42
    {
        immutable Ray invR = transf.inverse * r;
        if (areClose(invR.dir.z, 0.0)) return false;

        float t = -invR.origin.z / invR.dir.z;
<<<<<<< HEAD
        return t > invR.tMin && t < invR.tMax;
=======
        if (t < invR.tMin || t > invR.tMax) return false; 

        return true;
>>>>>>> 76a93a42
    }
}

///
unittest
{
<<<<<<< HEAD
    import geometry : vecX, vecY, vecZ;
=======
    Plane p = new Plane();
>>>>>>> 76a93a42

    auto p = new Plane();

    auto r1 = Ray(Point(0.0, 0.0, 1.0), -vecZ);
    HitRecord h1 = p.rayIntersection(r1).get;
    assert(HitRecord(
        Point(0.0, 0.0, 0.0),
        Normal(0.0, 0.0, 1.0),
        Vec2d(0.0, 0.0),
        1.0,
        r1
        ).recordIsClose(h1));

    auto r2 = Ray(Point(0.0, 0.0, 1.0), vecZ);
    Nullable!HitRecord h2 = p.rayIntersection(r2);
<<<<<<< HEAD
=======

>>>>>>> 76a93a42
    // rayIntersection with the Plane
    assert(h2.isNull);

    auto r3 = Ray(Point(0.0, 0.0, 1.0), vecX);
    Nullable!HitRecord h3 = p.rayIntersection(r3);
    assert(h3.isNull);

    auto r4 = Ray(Point(0.0, 0.0, 1.0), vecY);
    Nullable!HitRecord h4 = p.rayIntersection(r4);
    assert(h4.isNull);
}

///
unittest
{
    import geometry : vecX, vecY, vecZ;

    auto p = new Plane(rotationY(90.0));

<<<<<<< HEAD
    auto r1 = Ray(Point(1.0, 0.0, 0.0), -vecX);
    HitRecord h1 = p.rayIntersection(r1).get;
=======
    Ray r1 = {Point(1.0, 0.0, 0.0), -vecX};
    HitRecord h1 = p.rayIntersection(r1).get(HitRecord());

>>>>>>> 76a93a42
    // Verify if the Plane is correctly rotated
    assert(HitRecord(
        Point(0.0, 0.0, 0.0),
        Normal(1.0, 0.0, 0.0),
        Vec2d(0.0, 0.0),
        1.0,
        r1
        ).recordIsClose(h1));

    auto r2 = Ray(Point(0.0, 0.0, 1.0), vecZ);
    Nullable!HitRecord h2 = p.rayIntersection(r2);
    assert(h2.isNull);

    auto r3 = Ray(Point(0.0, 0.0, 1.0), vecX);
    Nullable!HitRecord h3 = p.rayIntersection(r3);
    assert(h3.isNull);

    auto r4 = Ray(Point(0.0, 0.0, 1.0), vecY);
    Nullable!HitRecord h4 = p.rayIntersection(r4);
    assert(h4.isNull);
}

///
unittest
{
<<<<<<< HEAD
    import geometry : vecZ;
=======
    Plane p = new Plane();
>>>>>>> 76a93a42

    auto p = new Plane();

    auto r1 = Ray(Point(0.0, 0.0, 1.0), -vecZ);
    HitRecord h1 = p.rayIntersection(r1).get;
<<<<<<< HEAD
=======

>>>>>>> 76a93a42
    // uvIsClose 
    assert(h1.surfacePoint.uvIsClose(Vec2d(0.0, 0.0)));

    auto r2 = Ray(Point(0.25, 0.75, 1.0), -vecZ);
    HitRecord h2 = p.rayIntersection(r2).get;
    assert(h2.surfacePoint.uvIsClose(Vec2d(0.25, 0.75)));

    auto r3 = Ray(Point(4.25, 7.75, 1.0), -vecZ);
    HitRecord h3 = p.rayIntersection(r3).get;
    assert(h3.surfacePoint.uvIsClose(Vec2d(0.25, 0.75)));
}

<<<<<<< HEAD
// ************************* AABox *************************
/// Class for a 3D Axis Aligned Box
class AABox : Shape
{
    /// Build an AABox - Parameters: transformation, material
    pure nothrow @nogc @safe this(
        in Transformation t = Transformation(), Material m = Material()
        )
=======
///******************** AABox ********************
/// Class for a 3D Axis Aligned Box
class AABox : Shape
{
    /// Build an AABox - also with a transformation and a material
    this(in Transformation t = Transformation(), Material m = Material())
>>>>>>> 76a93a42
    {
        super(t, m);
    }

<<<<<<< HEAD
    /// Build an AABox - Parameters: 
    /// 2 point (max and min of the box), 3 angles (rotation in disrespect to x,y,z axis), material
    pure nothrow @nogc @safe this(
        in Point min,
        in Point max,
        in float xDegreesAngle = 0.0,
        in float yDegreesAngle = 0.0,
        in float zDegreesAngle = 0.0,
        Material m = Material()
        )
    {
        auto scale = scaling(max - min);
        auto transl = translation(min.toVec);

        Transformation rotation;
        if (xDegreesAngle % 360 != 0) rotation *= rotationX(xDegreesAngle);
        if (yDegreesAngle % 360 != 0) rotation *= rotationY(yDegreesAngle);
        if (zDegreesAngle % 360 != 0) rotation *= rotationZ(zDegreesAngle);
=======
    this(in Point min, in Point max,
        in float xAngleInDegrees = 0.0, in float yAngleInDegrees = 0.0,
        in float zAngleInDegrees = 0.0, Material m = Material())
    {
        Transformation scale = scaling(max - min);
        Transformation transl = translation(min.convert);

        Transformation rotation;
        if (xAngleInDegrees % 360 != 0) rotation = rotationX(xAngleInDegrees) * rotation;
        if (yAngleInDegrees % 360 != 0) rotation = rotationY(yAngleInDegrees) * rotation;
        if (zAngleInDegrees % 360 != 0) rotation = rotationZ(zAngleInDegrees) * rotation;
>>>>>>> 76a93a42

        transf = transl * rotation * scale;
        material = m;
    }

<<<<<<< HEAD
    /// Find and record the intersections with the box passing by each dimension x,y,z
    pure nothrow @nogc @safe float[2] boxIntersections(in Ray r) const
    {
        immutable float[2] tX = oneDimIntersections(r.origin.x, r.dir.x);
        immutable float[2] tY = oneDimIntersections(r.origin.y, r.dir.y);
        immutable float[2] tZ = oneDimIntersections(r.origin.z, r.dir.z);
        return [max(tX[0], tY[0], tZ[0]), min(tX[1], tY[1], tZ[1])];
    }

    /// Convert a 3D point (x, y, z) on the AABox in a 2D point (u, v) on the screen/Image
    override pure nothrow @nogc @safe Vec2d uv(in Point p) const
    {
        float uBox, vBox;
        if (areClose(p.x, 0.0, 1e-4))
            uBox = (1.0 + p.y) / 3.0, vBox = (2.0 + p.z) / 4.0;
        else if (areClose(p.x, 1.0, 1e-4))
            uBox = (1.0 + p.y) / 3.0, vBox = (1.0 - p.z) / 4.0;
        else if (areClose(p.y, 0.0, 1e-4))
            uBox = (1.0 - p.x) / 3.0, vBox = (2.0 + p.z) / 4.0;
        else if (areClose(p.y, 1.0, 1e-4))
            uBox = (2.0 + p.x) / 3.0, vBox = (2.0 + p.z) / 4.0;
        else if (areClose(p.z, 0.0, 1e-4))
            uBox = (1.0 + p.y) / 3.0, vBox = (2.0 - p.x) / 4.0;
        else
        {
            assert(areClose(p.z, 1.0, 1e-4));
            uBox = (1.0 + p.y) / 3.0, vBox = (3.0 + p.x) / 4.0;
        }

        return Vec2d(fixBoundary(uBox), fixBoundary(vBox));
    }

    /// Create a Normal to a Vector in a Point of the AABox
    override pure nothrow @nogc @safe Normal normal(in Point p, in Vec v) const
    {
        if (areClose(p.x, 0.0, 1e-4) || areClose(p.x, 1.0, 1e-4))
            return Normal(v.x < 0.0 ? 1.0 : -1.0, 0.0, 0.0);
        else if (areClose(p.y, 0.0, 1e-4) || areClose(p.y, 1.0, 1e-4))
            return Normal(0.0, v.y < 0.0 ? 1.0 : -1.0, 0.0);
        else
        {
            assert(areClose(p.z, 0.0, 1e-4) || areClose(p.z, 1.0, 1e-4));
            return Normal(0.0, 0.0, v.z < 0.0 ? 1.0 : -1.0);
        }
    }

    /// Check and record an intersection between a Ray and an AABOX
    override pure nothrow @nogc @safe Nullable!HitRecord rayIntersection(
        in Ray r
        )
=======
    immutable(float[2]) oneDimIntersections(in float origin, in float direction) const 
    {
        if(areClose(direction, 0))
            return (origin >= 0) && (origin <= 1) ?
                [-float.infinity, float.infinity] : [float.infinity, -float.infinity];

        float t1, t2;
        if (direction > 0)
        {
            t1 = -origin / direction;
            t2 = (1 - origin) / direction;
        }
        else
        {
            t1 = (1 - origin) / direction;
            t2 = -origin / direction;
        }
        return [t1, t2];
    }

    immutable(float[2]) intersections(in Ray r) const
    {
        float[2] tX = oneDimIntersections(r.origin.x, r.dir.x);
        float[2] tY = oneDimIntersections(r.origin.y, r.dir.y);
        float[2] tZ = oneDimIntersections(r.origin.z, r.dir.z);
        return [max(tX[0], tY[0], tZ[0]), min(tX[1], tY[1], tZ[1])];
    }

    immutable(Vec2d) boxUVPoint(in Point p) const
    {
        if (areClose(p.x, 0)) return Vec2d((1 + p.y) / 3, (2 + p.z) / 4);
        else if (areClose(p.x, 1.0)) return Vec2d((1 + p.y) / 3, (1 - p.z) / 4);
        else if (areClose(p.y, 0.0)) return Vec2d((1 - p.x) / 3, (2 + p.z) / 4);
        else if (areClose(p.y, 1.0)) return Vec2d((2 + p.x) / 3, (2 + p.z) / 4);
        else if (areClose(p.z, 0.0)) return Vec2d((1 + p.y) / 3, (2 - p.x) / 4);
        else
        {
            assert(areClose(p.z, 1.0));
            return Vec2d((1 + p.y) / 3, (3 + p.x) / 4);
        }
    }

    immutable(Normal) boxNormal(in Point p, in Vec v) const
    {
        if (areClose(p.x, 0) || areClose(p.x, 1))
            return Normal(v.x < 0 ? 1.0 : -1.0, 0.0, 0.0);
        else if (areClose(p.y, 0) || areClose(p.y, 1))
            return Normal(0.0, v.y < 0 ? 1.0 : -1.0, 0.0);
        else
        {
            assert(areClose(p.z, 0) || areClose(p.z, 1));
            return Normal(0.0, 0.0, v.z < 0 ? 1.0 : -1.0);
        }
    }

    override Nullable!HitRecord rayIntersection(in Ray r)
>>>>>>> 76a93a42
    {
        Nullable!HitRecord hit;

        immutable Ray invR = transf.inverse * r;
<<<<<<< HEAD
        immutable float[2] t = boxIntersections(invR);
=======
        immutable float[2] t = intersections(invR);
>>>>>>> 76a93a42

        float firstHit;
        if (t[0] > t[1]) return hit;
        if (t[0] > invR.tMin && t[0] < invR.tMax) firstHit = t[0];
        else if (t[1] > invR.tMin && t[1] < invR.tMax) firstHit = t[1];
        else return hit;

        immutable Point hitPoint = invR.at(firstHit);
<<<<<<< HEAD
        hit = HitRecord(
            transf * hitPoint,
            transf * normal(hitPoint, invR.dir),
            uv(hitPoint),
            firstHit,
            r,
            this
            );
        return hit;
    }

    /// Look up quickly for an intersection between a Ray and a Plane
    override pure nothrow @nogc @safe bool quickRayIntersection(in Ray r) const
    {
        immutable Ray invR = transf.inverse * r;
        immutable float[2] t = boxIntersections(invR);
        if (t[0] > t[1] || t[0] >= invR.tMax || t[1] <= invR.tMin) return false;
        return t[0] > invR.tMin || t[1] < invR.tMax;
    }
}

///
unittest
{
    auto p1 = Point(1.0, 2.0, 4.0), p2 = Point(-1.0, 5.0, 5.0);
    auto box = new AABox(p1, p2, 0.0, 330.0, 0.0);

    // checking the constructor
    auto scale = scaling(Vec(-2.0, 3.0, 1.0));
    auto rotY = rotationY(-30.0);
    auto transl = translation(Vec(1.0, 2.0, 4.0));
    assert(box.transf.transfIsClose(transl * rotY * scale));
}

///
unittest
{
    import geometry : vecX, vecY;

    // Default constructor
    auto box = new AABox();

    // rayIntersection
    auto r1 = Ray(Point(-2.0, 0.5, 0.0), -vecX);
=======
        hit = HitRecord(transf * hitPoint,
            (transf * boxNormal(hitPoint, invR.dir)).normalize,
            boxUVPoint(hitPoint),
            firstHit,
            r,
            this);

        return hit;
    }

    override bool quickRayIntersection(in Ray r) const
    {
        immutable Ray invR = transf.inverse * r;
        immutable float[2] t = intersections(invR);
        if (t[0] > t[1] || t[0] >= invR.tMax || t[1] <= invR.tMin) return false;
        return (t[0] > invR.tMin) || (t[1] < invR.tMax) ? true : false;
    }
}

unittest
{
    Vec translVec = {1.0, 2.0, 4.0}, scaleVec = {-2.0, 3.0, 1.0};
    Transformation scale = scaling(scaleVec);
    Transformation rotY = rotationY(-30.0);
    Transformation transl = translation(translVec);

    Point p1 = {1.0, 2.0, 4.0}, p2 = {-1.0, 5.0, 5.0};
    AABox pointsConstructorBox = new AABox(p1, p2, 0.0, 330.0, 0.0);
    assert(pointsConstructorBox.transf.transfIsClose(transl * rotY * scale));
}

unittest
{
    AABox box = new AABox();

    Ray r1 = {Point(-2.0, 0.5, 0.0), -vecX};
>>>>>>> 76a93a42
    assert(!box.quickRayIntersection(r1));
    Nullable!HitRecord h1 = box.rayIntersection(r1);
    assert(h1.isNull);

<<<<<<< HEAD
    // recordIsClose
    auto r2 = Ray(Point(0.0, 0.3, 0.7), vecY);
    assert(box.quickRayIntersection(r2));
    HitRecord h2 = box.rayIntersection(r2).get;
=======
    Ray r2 = {Point(0.0, 0.3, 0.7), vecY};
    assert(box.quickRayIntersection(r2));
    HitRecord h2 = box.rayIntersection(r2).get(HitRecord());
>>>>>>> 76a93a42
    assert(HitRecord(
        Point(0.0, 1.0, 0.7),
        Normal(-1.0, 0.0, 0.0),
        Vec2d(2.0 / 3.0, 0.675),
        0.7,
        r2,
<<<<<<< HEAD
        box
        ).recordIsClose(h2));

    auto r3 = Ray(Point(-4.0, -1.0, -2.0), Vec(8.0, 3.0, 6.0));
    assert(box.quickRayIntersection(r3));
    HitRecord h3 = box.rayIntersection(r3).get;
=======
        box).recordIsClose(h2));

    Ray r3 = {Point(-4.0, -1.0, -2.0), 8.0 * vecX + 3.0 * vecY + 6.0 * vecZ};
    assert(box.quickRayIntersection(r3));
    HitRecord h3 = box.rayIntersection(r3).get(HitRecord());
>>>>>>> 76a93a42
    assert(HitRecord(
        Point(0.0, 0.5, 1.0),
        Normal(-1.0, 0.0, 0.0),
        Vec2d(0.5, 0.75),
        0.5,
        r3,
<<<<<<< HEAD
        box
        ).recordIsClose(h3));
}

///
unittest
{
    import geometry : vecY, vecZ;

    auto scale = scaling(Vec(2.0, 3.0, -0.8));
    auto rotY = rotationY(-30.0);
    auto transl = translation(Vec(-1.0, 2.0, 4.0));
    // AABox with tranformation
    auto box = new AABox(transl * rotY * scale);
    float z = 4.0 - sqrt(3.0) / 3.0;

    auto p1 = Point(-1.0, 2.0, 4.0), p2 = Point(1.0, 5.0, 3.2);
    auto pointsConstructorBox = new AABox(p1, p2, 0.0, -30.0, 0.0);
    // tranfIsClose
    assert(pointsConstructorBox.transf.transfIsClose(box.transf));

    auto r1 = Ray(Point(-1.0, 8.0, z), -vecY);
    // quickRayIntersection
=======
        box).recordIsClose(h3));
}

unittest
{
    Vec translVec = {-1.0, 2.0, 4.0}, scaleVec = {2.0, 3.0, -0.8};
    Transformation scale = scaling(scaleVec);
    Transformation rotY = rotationY(-30.0);
    Transformation transl = translation(translVec);
    
    AABox box = new AABox(transl * rotY * scale);
    float z = 4.0 - sqrt(3.0) / 3.0;

    Point p1 = {-1.0, 2.0, 4.0}, p2 = {1.0, 5.0, 3.2};
    AABox pointsConstructorBox = new AABox(p1, p2, 0.0, -30.0, 0.0);
    assert(pointsConstructorBox.transf.transfIsClose(box.transf));

    Ray r1 = {Point(-1.0, 8.0, z), -vecY};
>>>>>>> 76a93a42
    assert(!box.quickRayIntersection(r1));
    Nullable!HitRecord h1 = box.rayIntersection(r1);
    assert(h1.isNull);

<<<<<<< HEAD
    auto r2 = Ray(Point(-0.66667, 8.0, z), -vecY);
=======
    Ray r2 = {Point(-0.66667, 8.0, z), -vecY};
>>>>>>> 76a93a42
    assert(!box.quickRayIntersection(r2));
    Nullable!HitRecord h2 = box.rayIntersection(r2);
    assert(h2.isNull);

<<<<<<< HEAD
    auto r3 = Ray(Point(-2.0 / 3.0, 8.0, z), -vecY);
    assert(box.quickRayIntersection(r3));
    HitRecord h3 = box.rayIntersection(r3).get;
    assert(HitRecord(
        Point(-2.0 / 3.0, 5.0, z),
        0.5 * Normal(-sqrt(3.0) / 2.0, 0.0, -0.5),
        Vec2d(2.0 / 3.0, 17.0 / 24.0),
        3.0,
        r3,
        box
        ).recordIsClose(h3));

    auto r4 = Ray(Point(-0.5, 8.0, z), -vecY);
    assert(box.quickRayIntersection(r4));
    HitRecord h4 = box.rayIntersection(r4).get;
    assert(HitRecord(
        Point(-0.5, 5.0, z),
        (1.0 / 3.0) * Normal(0.0, 1.0, 0.0),
        Vec2d((48.0 + sqrt(3.0)) / 72.0, 47.0 / 64.0),
        3.0,
        r4,
        box
        ).recordIsClose(h4));

    auto r5 = Ray(Point(-2.0 / 5.0, 0.0, z), vecY);
    assert(box.quickRayIntersection(r5));
    HitRecord h5 = box.rayIntersection(r5).get;
    assert(HitRecord(
        Point(-0.4, 2.0, z),
        (1.0 / 3.0) * Normal(0.0, -1.0, 0.0),
        Vec2d((15.0 - sqrt(3.0)) / 45.0, 0.75),
        2.0,
        r5,
        box
        ).recordIsClose(h5));

    auto r6 = Ray(Point(0.40001, 8.0, z), -vecY);
=======
    Ray r3 = {Point(-2.0 / 3.0, 8.0, z), -vecY};
    assert(box.quickRayIntersection(r3));
    HitRecord h3 = box.rayIntersection(r3).get(HitRecord());
    assert(HitRecord(
        Point(-2.0 / 3.0, 5.0, z),
        Normal(-sqrt(3.0) / 2.0, 0.0, -0.5),
        Vec2d(2.0 / 3.0, 17.0 / 24.0),
        3.0,
        r3,
        box).recordIsClose(h3));

    Ray r4 = {Point(-0.5, 8.0, z), -vecY};
    assert(box.quickRayIntersection(r4));
    HitRecord h4 = box.rayIntersection(r4).get(HitRecord());
    assert(HitRecord(
        Point(-0.5, 5.0, z),
        Normal(0.0, 1.0, 0.0),
        Vec2d((48.0 + sqrt(3.0)) / 72.0, 47.0 / 64.0),
        3.0,
        r4,
        box).recordIsClose(h4));

    Ray r5 = {Point(-2.0 / 5.0, 0.0, z), vecY};
    assert(box.quickRayIntersection(r5));
    HitRecord h5 = box.rayIntersection(r5).get(HitRecord());
    assert(HitRecord(
        Point(-0.4, 2.0, z),
        Normal(0.0, -1.0, 0.0),
        Vec2d((15.0 - sqrt(3.0)) / 45.0, 0.75),
        2.0,
        r5,
        box).recordIsClose(h5));

    Ray r6 = {Point(0.40001, 8.0, z), -vecY};
>>>>>>> 76a93a42
    assert(!box.quickRayIntersection(r6));
    Nullable!HitRecord h6 = box.rayIntersection(r6);
    assert(h6.isNull);

<<<<<<< HEAD
    auto r7 = Ray(Point(1.0, 8.0, z), -vecY);
=======
    Ray r7 = {Point(1.0, 8.0, z), -vecY};
>>>>>>> 76a93a42
    assert(!box.quickRayIntersection(r7));
    Nullable!HitRecord h7 = box.rayIntersection(r7);
    assert(h7.isNull);

<<<<<<< HEAD
    auto vert1 = Ray(Point(sqrt(3.0) / 4.0 - 1.0, 3.8, 4.5), -vecZ);
    assert(box.quickRayIntersection(vert1));
    HitRecord hVert1 = box.rayIntersection(vert1).get;
    assert(HitRecord(
        Point(sqrt(3.0) / 4.0 - 1.0, 3.8, 4.25),
        1.25 * Normal(-0.5, 0.0, sqrt(3.0) / 2.0),
        Vec2d(8.0 / 15.0, 0.4375),
        0.25,
        vert1,
        box
        ).recordIsClose(hVert1));

    auto vert2 = Ray(
        Point(sqrt(3.0) - 0.9, 3.0, 5.0 + 0.9 * sqrt(3.0)),
        -vecZ
        );
    assert(box.quickRayIntersection(vert2));
    HitRecord hVert2 = box.rayIntersection(vert2).get;
    assert(HitRecord(
        Point(sqrt(3.0) - 0.9, 3.0, 5.0 - 0.1 * sqrt(3.0)),
        0.5 * Normal(sqrt(3.0) / 2.0, 0.0, 0.5),
        Vec2d(4.0 / 9.0, 0.1875),
        sqrt(3.0),
        vert2,
        box
        ).recordIsClose(hVert2));
}

// ************************* CylinderShell *************************
/// Class for a 3D Cylinder shell (lateral suface) aligned with the z axis
class CylinderShell : Shape
{
    /// Build a CylinderShell - Parameters: tranformation and material
    pure nothrow @nogc @safe this(
        in Transformation t = Transformation(), Material m = Material()
        )
    {
        super(t, m);
    }
    /// Build a CylinderShell - Parameters: the radius, the center point of the upper face and lower face and the material
    pure nothrow @nogc @safe this(
        in float r, in Point min, in Point max, Material m = Material()
        )
    in (!areClose(r, 0.0))
    in (!min.xyzIsClose(max))
    {
        immutable float h = (max - min).norm;
        auto scale = scaling(Vec(r, r, h));
        auto transl = translation(min.toVec);

        Transformation rotation;
        immutable float colatCosine = (max.z - min.z) / h;
        if (!areClose(colatCosine, 1.0))
        {
            immutable float colatSine = sqrt(1.0 - colatCosine * colatCosine);
            rotation *= rotationY(colatCosine, colatSine);

            immutable float longCosine = (max.x - min.x) / (h * colatSine);
            if (!areClose(longCosine, 1.0))
            {
                immutable float longSine = (max.y - min.y) / (h * colatSine);
                rotation *= rotationZ(longCosine, longSine);
            }
        }

        transf = transl * rotation * scale;
        material = m;
    }

    /// Build a CylinderShell - Parameters: the radius, the lenght, the translation Vector and the material
    pure nothrow @nogc @safe this(
        in float r, in float h, in Vec transl = Vec(), Material m = Material()
        )
    in (!areClose(r, 0.0))
    in (!areClose(h, 0.0))
    {
        transf = translation(transl) * scaling(Vec(r, r, h));
        material = m;
    }

    /// Build a CylinderShell - Parameters: the radius, the lenght, the translation Vector,
    /// 3 angles for a rotation (in disrespect to x,y and z axis) and the material
    pure nothrow @nogc @safe this(
        in float r,
        in float h,
        in Vec translVec = Vec(),
        in float xDegreesAngle = 0.0,
        in float yDegreesAngle = 0.0,
        in float zDegreesAngle = 0.0,
        Material m = Material()
        )
    in (!areClose(r, 0.0))
    in (!areClose(h, 0.0))
    {
        auto scale = scaling(Vec(r, r, h));
        auto transl = translation(translVec);

        Transformation rotation;
        if (xDegreesAngle % 360 != 0) rotation *= rotationX(xDegreesAngle);
        if (yDegreesAngle % 360 != 0) rotation *= rotationY(yDegreesAngle);
        if (zDegreesAngle % 360 != 0) rotation *= rotationZ(zDegreesAngle);

        transf = transl * rotation * scale;
        material = m;
    }

    /// Find and record the intersections with the CylinderShell passing by each dimension x,y,z
    pure nothrow @nogc @safe float[2] cylShellIntersections(in Ray r) const
    {
        immutable float c = r.origin.x * r.origin.x +
                            r.origin.y * r.origin.y -
                            1.0;
        if (areClose(r.dir.x, 0.0) && areClose(r.dir.y, 0.0))
// <= because this is useful only for cylinders. Cylindershell will result not hit by a vertical ray
            return (c <= 0.0) ?
                [-float.infinity, float.infinity] :
                [float.infinity, -float.infinity];

        immutable float halfB = r.origin.x * r.dir.x + r.origin.y * r.dir.y;
        immutable float a = r.dir.x * r.dir.x + r.dir.y * r.dir.y;
        immutable float reducedDelta = halfB * halfB - a * c;
        if (reducedDelta < 0.0) return [float.infinity, -float.infinity];

        immutable float t1 = (-halfB - sqrt(reducedDelta)) / a;
        immutable float t2 = (-halfB + sqrt(reducedDelta)) / a;
        return [t1, t2];
    }

    /// Convert a 3D point (x, y, z) on the CylinderShell in a 2D point (u, v) on the screen/Image
    override pure nothrow @nogc @safe Vec2d uv(in Point p) const
    {
        immutable float z = fixBoundary(p.z);
        immutable float u = atan2(p.y, p.x) / (2.0 * PI);
        return Vec2d(u < 0.0 ? u + 1.0 : u, z);
    }

    /// Create a Normal to a Vector in a Point of the CylinderShell surface
    override pure nothrow @nogc @safe Normal normal(in Point p, in Vec v) const
    {
        immutable Normal n = Normal(p.x, p.y, 0.0);
        return p.x * v.x + p.y * v.y < 0.0 ? n : -n;
    }

    /// Check and record an intersection between a Ray and a CylinderShell
    override pure nothrow @nogc @safe Nullable!HitRecord rayIntersection(
        in Ray r
        )
    {
        Nullable!HitRecord hit;
        immutable Ray invR = transf.inverse * r;

        immutable float[2] tShell = cylShellIntersections(invR);
        if(tShell[0] >= invR.tMax || tShell[1] <= invR.tMin) return hit;

        immutable float[2] tZ = oneDimIntersections(invR.origin.z, invR.dir.z);
        if (tShell[0] > tZ[1] || tShell[1] < tZ[0]) return hit;

        float firstHit;
        if (tShell[0] >= tZ[0] && tShell[0] > invR.tMin) firstHit = tShell[0];
        else if (tShell[1] <= tZ[1] && tShell[1] < invR.tMax)
            firstHit = tShell[1];
        else return hit;

        immutable Point hitPoint = invR.at(firstHit);
        hit = HitRecord(
            transf * hitPoint,
            transf * normal(hitPoint, invR.dir),
            uv(hitPoint),
            firstHit,
            r,
            this
            );
        return hit;
    }

   /// Look up quickly for intersection between a Ray and a CylinderShell
    override pure nothrow @nogc @safe bool quickRayIntersection(in Ray r) const
    {
        immutable Ray invR = transf.inverse * r;

        immutable float[2] tShell = cylShellIntersections(invR);
        if(tShell[0] >= invR.tMax || tShell[1] <= invR.tMin) return false;
        immutable float[2] tZ = oneDimIntersections(invR.origin.z, invR.dir.z);
        if (tShell[0] > tZ[1] || tShell[1] < tZ[0]) return false;

        return (tShell[0] >= tZ[0] && tShell[0] > invR.tMin)
            || (tShell[1] <= tZ[1] && tShell[1] < invR.tMax);
    }
}

///
unittest
{
    import geometry : vecX;

    auto shell = new CylinderShell(
        translation(Vec(1.0, 1.0, 0.0)) * scaling(Vec(1.0, 1.0, 2.0)),
        );

    auto r1 = Ray(Point(-1.0, 1.0, 1.2), vecX);
    assert(shell.quickRayIntersection(r1));
    HitRecord h1 = shell.rayIntersection(r1).get;
    assert(HitRecord(
        Point(0.0, 1.0, 1.2),
        Normal(-1.0, 0.0, 0.0),
        Vec2d(0.5, 0.6),
        1.0,
        r1,
        shell
        ).recordIsClose(h1));

    auto r2 = Ray(Point(-1.0, 1.0, 0.0), Vec(1.0, 0.5, 0.0));
    assert(shell.quickRayIntersection(r2));
    HitRecord h2 = shell.rayIntersection(r2).get;
    assert(HitRecord(
        Point(0.2, 1.6, 0.0),
        Normal(-0.8, 0.6, 0.0),
        Vec2d(0.5 - acos(0.8) / (2 * PI), 0.0),
        1.2,
        r2,
        shell
        ).recordIsClose(h2));

    auto r3 = Ray(Point(-1.0, 1.0, -1e-10), vecX);
    assert(!shell.quickRayIntersection(r3));
    Nullable!HitRecord h3 = shell.rayIntersection(r3);
    assert(h3.isNull);

    auto r4 = Ray(Point(1.0, 1.0, 3.0), Vec(0.0, 0.5, -1.0));
    assert(shell.quickRayIntersection(r4));
    HitRecord h4 = shell.rayIntersection(r4).get;
    assert(HitRecord(
        Point(1.0, 2.0, 1.0),
        Normal(0.0, -1.0, 0.0),
        Vec2d(0.25, 0.5),
        2.0,
        r4,
        shell
        ).recordIsClose(h4));

    immutable float halfRayX = 1.0 + sqrt(3.0) / 2.0;
    auto r5 = Ray(Point(halfRayX, 1.0, 3.0), Vec(0.0, 0.5, -1.0));
    assert(!shell.quickRayIntersection(r5));
    Nullable!HitRecord h5 = shell.rayIntersection(r5);
    assert(h5.isNull);
}

///
unittest
{
    import geometry : vecY;

    auto shellTransf = translation(vecY) *
                       rotationX(45.0) *
                       scaling(Vec(1.0, 1.0, sqrt(2.0)));
    // Rotation of a CylinderShell
    // Constructor 1
    auto shell1 = new CylinderShell(shellTransf);
    // Constructor 2
    auto shell2 = new CylinderShell(
        1.0, Point(0.0, 1.0, 0.0), Point(0.0, 0.0, 1.0)
        );

    auto ray1 = Ray(Point(0.0, 3.0, 0.0), -vecY);

    assert(shell1.quickRayIntersection(ray1));
    HitRecord h1 = shell1.rayIntersection(ray1).get;
    assert(HitRecord(
        Point(0.0, 1.0 - sqrt(2.0), 0.0),
        Normal(0.0, sqrt(2.0) / 2.0, sqrt(2.0) / 2.0),
        Vec2d(0.75, sqrt(2.0) / 2.0),
        2.0 + sqrt(2.0),
        ray1,
        shell1
        ).recordIsClose(h1));

    assert(shell2.quickRayIntersection(ray1));
    HitRecord h2 = shell2.rayIntersection(ray1).get;
    assert(HitRecord(
        Point(0.0, 1.0 - sqrt(2.0), 0.0),
        Normal(0.0, sqrt(2.0) / 2.0, sqrt(2.0) / 2.0),
        Vec2d(0.0, sqrt(2.0) / 2.0),
        2.0 + sqrt(2.0),
        ray1,
        shell2
        ).recordIsClose(h2));

    auto ray2 = Ray(Point(0.0, -1.0, 2.0), Vec(0.0, 1.0, -1.0));

    assert(!shell1.quickRayIntersection(ray2));
    Nullable!HitRecord notH1 = shell1.rayIntersection(ray2);
    assert(notH1.isNull);

    assert(!shell2.quickRayIntersection(ray2));
    Nullable!HitRecord notH2 = shell2.rayIntersection(ray2);
    assert(notH2.isNull);
}

// ************************* Cylinder *************************
/// Class for a 3D Cylinder aligned with the z axis
class Cylinder : CylinderShell
{
    /// Build a Cylinder - Parameters: tranformation and material
    pure nothrow @nogc @safe this(
        in Transformation t = Transformation(), Material m = Material()
        )
    {
        super(t, m);
    }

    /// Build a Cylinder - Parameters: the radius, the center point of the upper face and lower face and the material
    pure nothrow @nogc @safe this(
        in float r, in Point min, in Point max, Material m = Material()
        )
    {
        super(r, min, max, m);
    }
    /// Build a Cylinder - Parameters: the radius, the lenght, the transformation and the material
    pure nothrow @nogc @safe this(
        in float r, in float h, in Vec transl = Vec(), Material m = Material()
        )
    {
        super(r, h, transl, m);
    }

    /// Build a Cylinder - Parameters: the radius, the lenght, the translation Vector,
    /// 3 angles for a rotation (in disrespect to x,y and z axis) and the material
    pure nothrow @nogc @safe this(
        in float r,
        in float h,
        in Vec transl = Vec(),
        in float xDegreesAngle = 0.0,
        in float yDegreesAngle = 0.0,
        in float zDegreesAngle = 0.0,
        Material m = Material())
    {
        super(r, h, transl, xDegreesAngle, yDegreesAngle, zDegreesAngle, m);
    }

    pure nothrow @nogc @safe float[2] cylinderIntersections(in Ray r) const
    {
        immutable float[2] tShell = cylShellIntersections(r);
        immutable float[2] tZ = oneDimIntersections(r.origin.z, r.dir.z);
        return [max(tShell[0], tZ[0]), min(tShell[1], tZ[1])];
    }

    /// Convert a 3D point (x, y, z) on the Cylinder in a 2D point (u, v) on the screen/Image
    override pure nothrow @nogc @safe Vec2d uv(in Point p) const
    {
        float u = atan2(p.y, p.x) / (2.0 * PI);
        if (u < 0.0) ++u;
        immutable float quarterRho = 0.25 * sqrt(p.x * p.x + p.y * p.y);

        if (areClose(p.z, 0.0)) return Vec2d(u, quarterRho);
        if (areClose(p.z, 1.0)) return Vec2d(u, 1.0 - quarterRho);
        return Vec2d(u, 0.25 + 0.5 * p.z);
    }

    /// Create a Normal to a Vector in a Point of the Cylinder surface
    override pure nothrow @nogc @safe Normal normal(in Point p, in Vec v) const
    {
        if (!areClose(p.z, 0.0) && !areClose(p.z, 1.0))
            return super.normal(p, v);
        immutable n = Normal(0.0, 0.0, 1.0);
        return v.z < 0.0 ? n : -n;
    }

    /// Check and record an intersection between a Ray and a Cylinder
    override pure nothrow @nogc @safe Nullable!HitRecord rayIntersection(
        in Ray r
        )
    {
        Nullable!HitRecord hit;
        immutable Ray invR = transf.inverse * r;
        immutable float[2] t = cylinderIntersections(invR);

        float firstHit;
        if (t[0] > t[1]) return hit;
        if (t[0] > invR.tMin && t[0] < invR.tMax) firstHit = t[0];
        else if (t[1] > invR.tMin && t[1] < invR.tMax) firstHit = t[1];
        else return hit;

        immutable Point hitPoint = invR.at(firstHit);
        hit = HitRecord(
            transf * hitPoint,
            transf * normal(hitPoint, invR.dir),
            uv(hitPoint),
            firstHit,
            r,
            this
            );
        return hit;
    }

   /// Look up quickly for intersection between a Ray and a Cylinder
    override pure nothrow @nogc @safe bool quickRayIntersection(in Ray r) const
    {
        immutable Ray invR = transf.inverse * r;
        immutable float[2] t = cylinderIntersections(invR);
        if (t[0] > t[1] || t[0] >= invR.tMax || t[1] <= invR.tMin) return false;
        return (t[0] > invR.tMin) || (t[1] < invR.tMax);
    }
}

///
unittest
{
    import geometry : vecX, vecZ;

    auto cyl = new Cylinder(
        translation(Vec(1.0, 1.0, 0.0)) * scaling(Vec(1.0, 1.0, 2.0)),
        );

    auto r1 = Ray(Point(-1.0, 1.0, 1.2), vecX);
    assert(cyl.quickRayIntersection(r1));
    HitRecord h1 = cyl.rayIntersection(r1).get;
    assert(HitRecord(
        Point(0.0, 1.0, 1.2),
        Normal(-1.0, 0.0, 0.0),
        Vec2d(0.5, 0.55),
        1.0,
        r1,
        cyl
        ).recordIsClose(h1));

    auto r2 = Ray(Point(-1.0, 1.0, 0.0), Vec(1.0, 0.5, 0.0));
    assert(cyl.quickRayIntersection(r2));
    HitRecord h2 = cyl.rayIntersection(r2).get;
    assert(HitRecord(
        Point(0.2, 1.6, 0.0),
        Normal(0.0, 0.0, -0.5),
        Vec2d(0.5 - acos(0.8) / (2 * PI), 0.25),
        1.2,
        r2,
        cyl
        ).recordIsClose(h2));

    auto r3 = Ray(Point(-1.0, 1.0, -1e-10), vecX);
    assert(!cyl.quickRayIntersection(r3));
    Nullable!HitRecord h3 = cyl.rayIntersection(r3);
    assert(h3.isNull);
    
    auto r4 = Ray(Point(1.0, 1.0, 3.7), -vecZ);
    assert(cyl.quickRayIntersection(r4));
    HitRecord h4 = cyl.rayIntersection(r4).get;
    assert(HitRecord(
        Point(1.0, 1.0, 2.0),
        0.5 * Normal(0.0, 0.0, 1.0),
        Vec2d(0.0, 1.0),
        1.7,
        r4,
        cyl
        ).recordIsClose(h4));

    auto r5 = Ray(Point(1.0, 1.0, 3.0), Vec(0.0, 0.5, -1.0));
    assert(cyl.quickRayIntersection(r5));
    HitRecord h5 = cyl.rayIntersection(r5).get;
    assert(HitRecord(
        Point(1.0, 1.5, 2.0),
        0.5 * Normal(0.0, 0.0, 1.0),
        Vec2d(0.25, 0.875),
        1.0,
        r5,
        cyl
    ).recordIsClose(h5));

    float halfRayX = 1.0 + sqrt(3.0) / 2.0;
    auto r6 = Ray(Point(halfRayX, 1.0, 3.0), Vec(0.0, 0.5, -1.0));
    assert(!cyl.quickRayIntersection(r6));
    Nullable!HitRecord h6 = cyl.rayIntersection(r6);
    assert(h6.isNull);
}

///
unittest
{
    import geometry : vecY, vecZ;

    // Rotation of a Cylinder
    // Constructor 1
    auto cylTransf = translation(vecY) * rotationX(45.0);
    auto cyl1 = new Cylinder(cylTransf);
    // Constructor 2
    immutable cos45 = sqrt(2.0) / 2.0;
    auto cyl2 = new Cylinder(
        1.0,
        Point(0.0, 1.0, 0.0),
        Point(0.0, 1.0 - cos45, cos45)
        );

    auto ray1 = Ray(Point(0.0, 3.0, 0.01), -vecY);

    assert(cyl1.quickRayIntersection(ray1));
    HitRecord orizzontalHit1 = cyl1.rayIntersection(ray1).get;
    assert(HitRecord(
        Point(0.0, 1.01, 0.01),
        Normal(0.0, cos45, -cos45),
        Vec2d(0.25, 0.0025 * sqrt(2.0)),
        1.99,
        ray1,
        cyl1
        ).recordIsClose(orizzontalHit1));

    assert(cyl2.quickRayIntersection(ray1));
    HitRecord orizzontalHit2 = cyl2.rayIntersection(ray1).get;
    assert(HitRecord(
        Point(0.0, 1.01, 0.01),
        Normal(0.0, cos45, -cos45),
        Vec2d(0.5, 0.0025 * sqrt(2.0)),
        1.99,
        ray1,
        cyl2
        ).recordIsClose(orizzontalHit2));

    immutable float zBelow = 2.0 - sqrt(2.0) - 1e-6;
    auto ray2 = Ray(Point(0.0, -1.0, zBelow), Vec(0.0, 1.0, -1.0));

    assert(!cyl1.quickRayIntersection(ray2));
    Nullable!HitRecord notHit1 = cyl1.rayIntersection(ray2);
    assert(notHit1.isNull);

    assert(!cyl2.quickRayIntersection(ray2));
    Nullable!HitRecord notHit2 = cyl2.rayIntersection(ray2);
    assert(notHit2.isNull);

    auto ray3 = Ray(Point(0.0, 0.0, 0.0), -vecZ);

    assert(cyl1.quickRayIntersection(ray3));
    HitRecord downHit1 = cyl1.rayIntersection(ray3).get;
    assert(HitRecord(
        Point(0.0, 0.0, 1.0 - sqrt(2.0)),
        Normal(0.0, cos45, cos45),
        Vec2d(0.75, 0.25 + 0.5 * (sqrt(2.0) - 1.0)),
        sqrt(2.0) - 1.0,
        ray3,
        cyl1
        ).recordIsClose(downHit1));

    assert(cyl2.quickRayIntersection(ray3));
    HitRecord downHit2 = cyl2.rayIntersection(ray3).get;
    assert(HitRecord(
        Point(0.0, 0.0, 1.0 - sqrt(2.0)),
        Normal(0.0, cos45, cos45),
        Vec2d(0.0, 0.25 + 0.5 * (sqrt(2.0) - 1.0)),
        sqrt(2.0) - 1.0,
        ray3,
        cyl2
        ).recordIsClose(downHit2));
    
    auto ray4 = Ray(Point(0.0, 0.0, 0.0), vecZ);

    assert(cyl1.quickRayIntersection(ray4));
    HitRecord upHit1 = cyl1.rayIntersection(ray4).get;
    assert(HitRecord(
        Point(0.0, 0.0, sqrt(2.0) - 1.0),
        Normal(0.0, cos45, -cos45),
        Vec2d(0.75, 1.0 - 0.25 * (sqrt(2.0) - 1.0)),
        sqrt(2.0) - 1.0,
        ray4,
        cyl1
        ).recordIsClose(upHit1));

    assert(cyl2.quickRayIntersection(ray4));
    HitRecord upHit2 = cyl2.rayIntersection(ray4).get;
    assert(HitRecord(
        Point(0.0, 0.0, sqrt(2.0) - 1.0),
        Normal(0.0, cos45, -cos45),
        Vec2d(0.0, 1.0 - 0.25 * (sqrt(2.0) - 1.0)),
        sqrt(2.0) - 1.0,
        ray4,
        cyl2
        ).recordIsClose(upHit2));
}

// ************************* World *************************
/// Struct for a 3D World where to put all the shapes of the image
=======
    Ray vertical1 = {Point(sqrt(3.0) / 4.0 - 1.0, 3.8, 4.5), -vecZ};
    assert(box.quickRayIntersection(vertical1));
    HitRecord hVert1 = box.rayIntersection(vertical1).get(HitRecord());
    assert(HitRecord(
        Point(sqrt(3.0) / 4.0 - 1.0, 3.8, 4.25),
        Normal(-0.5, 0.0, sqrt(3.0) / 2.0),
        Vec2d(8.0 / 15.0, 0.4375),
        0.25,
        vertical1,
        box).recordIsClose(hVert1));

    Ray vertical2 = {Point(sqrt(3.0) - 0.9, 3.0, 5.0 + 0.9 * sqrt(3.0)), -vecZ};
    assert(box.quickRayIntersection(vertical2));
    HitRecord hVert2 = box.rayIntersection(vertical2).get(HitRecord());
    assert(HitRecord(
        Point(sqrt(3.0) - 0.9, 3.0, 5.0 - 0.1 * sqrt(3.0)),
        Normal(sqrt(3.0) / 2.0, 0.0, 0.5),
        Vec2d(4.0 / 9.0, 0.1875),
        sqrt(3.0),
        vertical2,
        box).recordIsClose(hVert2));
}

>>>>>>> 76a93a42
struct World
{
    Shape[] shapes;
    
    /// Build a World from an array of Shapes
    pure nothrow @nogc @safe this(Shape[] s)
    {
        shapes = s;
    }

    /// Add a Shape to the list of the World
    pure nothrow @safe void addShape(Shape s)
    {
        shapes ~= s;
    }

<<<<<<< HEAD
    /// Check and record an intersection between a Ray and each Shape of the World by calling their specific rayIntersection
    pure nothrow @nogc @safe Nullable!HitRecord rayIntersection(in Ray ray)
=======
    Nullable!HitRecord rayIntersection(in Ray ray)
>>>>>>> 76a93a42
    {
        Nullable!HitRecord closest;
        Nullable!HitRecord intersection;

        foreach (Shape s; shapes)
        {
            intersection = s.rayIntersection(ray);
            if (intersection.isNull) continue;
            if (closest.isNull || intersection.get.t < closest.get.t)
                closest = intersection;
        }
        return closest;
    }

<<<<<<< HEAD
    /// Return if a Point of the World is visible or not from the observer put in obsPos
    pure nothrow @nogc @safe bool isPointVisible(
        in Point point,
        in Point obsPos
        ) const
    {
        immutable Vec direction = point - obsPos;
        immutable ray = Ray(obsPos, direction, 1e-2 / direction.norm, 1.0);

        for (uint i = 0; i < shapes.length; ++i)
            if (shapes[i].quickRayIntersection(ray)) return false;
=======
    immutable(bool) isPointVisible(in Point point, in Point obsPos)
    {
        immutable Vec direction = point - obsPos;
        immutable Ray ray = {obsPos, direction, 1e-2 / direction.norm, 1.0};

        foreach (Shape s; shapes) if (s.quickRayIntersection(ray)) return false;

>>>>>>> 76a93a42
        return true;
    }
}

<<<<<<< HEAD
///
unittest
{
    import geometry : vecX;

    World world;
    auto s1 = new Sphere(translation(vecX * 2.0));
    auto s2 = new Sphere(translation(vecX * 8.0));
    world.addShape(s1);
    world.addShape(s2);
    
    // rayIntersection
    auto ray1 = Ray(Point(0.0, 0.0, 0.0), vecX);
    Nullable!HitRecord intersection1 = world.rayIntersection(ray1);
    assert(!intersection1.isNull);
    assert(intersection1.get.worldPoint.xyzIsClose(Point(1.0, 0.0, 0.0)));

    auto ray2 = Ray(Point(10.0, 0.0, 0.0), -vecX);
    Nullable!HitRecord intersection2 = world.rayIntersection(ray2);
=======
unittest
{
    World world;

    Sphere s1 = new Sphere(translation(vecX * 2.0));
    Sphere s2 = new Sphere(translation(vecX * 8.0));
    world.addShape(s1);
    world.addShape(s2);

    Nullable!HitRecord intersection1 = world.rayIntersection(Ray(Point(0.0, 0.0, 0.0), vecX));
    assert(!intersection1.isNull);
    assert(intersection1.get.worldPoint.xyzIsClose(Point(1.0, 0.0, 0.0)));
    
    Nullable!HitRecord intersection2 = world.rayIntersection(Ray(Point(10.0, 0.0, 0.0), -vecX));
>>>>>>> 76a93a42
    assert(!intersection2.isNull);
    assert(intersection2.get.worldPoint.xyzIsClose(Point(9.0, 0.0, 0.0)));
}

<<<<<<< HEAD
///
unittest
{
    import geometry : vecX;

    World world;
    auto s1 = new Sphere(translation(vecX * 2.0));
    auto s2 = new Sphere(translation(vecX * 8.0));
    world.addShape(s1);
    world.addShape(s2);

    // isPointVisible
=======
unittest
{
    World world;

    Sphere s1 = new Sphere(translation(vecX * 2.0));
    Sphere s2 = new Sphere(translation(vecX * 8.0));
    world.addShape(s1);
    world.addShape(s2);

>>>>>>> 76a93a42
    assert(!world.isPointVisible(Point(10.0, 0.0, 0.0), Point(0.0, 0.0, 0.0)));
    assert(!world.isPointVisible(Point(5.0, 0.0, 0.0), Point(0.0, 0.0, 0.0)));
    assert(world.isPointVisible(Point(5.0, 0.0, 0.0), Point(4.0, 0.0, 0.0)));
    assert(world.isPointVisible(Point(0.5, 0.0, 0.0), Point(0.0, 0.0, 0.0)));
    assert(world.isPointVisible(Point(0.0, 10.0, 0.0), Point(0.0, 0.0, 0.0)));
    assert(world.isPointVisible(Point(0.0, 0.0, 10.0), Point(0.0, 0.0, 0.0)));
}<|MERGE_RESOLUTION|>--- conflicted
+++ resolved
@@ -1,6 +1,5 @@
 module shapes;
 
-<<<<<<< HEAD
 import std.algorithm : max, min;
 import geometry : Normal, Point, Vec, Vec2d;
 import hdrimage : areClose;
@@ -12,18 +11,6 @@
 import transformations;
 
 // ******************** HitRecord ********************
-=======
-import std.algorithm : max, min, swap;
-import geometry : Normal, Point, Vec, Vec2d, vecX, vecY, vecZ;
-import hdrimage : areClose;
-import materials : Material;
-import ray;
-import std.math : acos, atan2, floor, PI, sqrt;
-import std.typecons : Nullable;
-import transformations : scaling, Transformation, translation, rotationX, rotationY, rotationZ;
-
-///******************** HitRecord ********************
->>>>>>> 76a93a42
 /// Struct HitRecord to keep in memory infos about intersection of a ray with an object 
 struct HitRecord
 {
@@ -35,11 +22,7 @@
     Shape shape;
 
     /// Check if two HitRecord are close by calling the fuction areClose for every member
-<<<<<<< HEAD
     pure nothrow @nogc @safe bool recordIsClose(in HitRecord hit) const
-=======
-    immutable(bool) recordIsClose(in HitRecord hit) const pure nothrow
->>>>>>> 76a93a42
     {
         return worldPoint.xyzIsClose(hit.worldPoint) &&
             normal.xyzIsClose(hit.normal) &&
@@ -57,7 +40,6 @@
     }
 }
 
-<<<<<<< HEAD
 pure nothrow @nogc @safe float[2] oneDimIntersections(
     in float origin, in float direction
     ) 
@@ -156,58 +138,6 @@
     override pure nothrow @nogc @safe Nullable!HitRecord rayIntersection(
         in Ray r
         )
-=======
-///******************** Shape ********************
-/// Abstract class for a generic Shape
-class Shape
-{
-    Transformation transf;
-    Material material;
-
-    this(in Transformation t = Transformation(), Material m = Material())
-    {
-        transf = t;
-        material = m;
-    }
-
-    /// Abstract method - Check and record an intersection between a Ray and a Shape
-    abstract Nullable!HitRecord rayIntersection(in Ray r);
-    /// Abstract method - Look up quickly for intersection between a Ray and a Shape
-    abstract bool quickRayIntersection(in Ray r) const;
-}
-
-///******************** Sphere ********************
-/// Class for a 3D Sphere
-class Sphere : Shape
-{
-    /// Build a sphere - also with a tranformation and a material
-    this(in Transformation t = Transformation(), Material m = Material())
-    {
-        super(t, m);
-    }
-
-    /// Convert a 3D point (x, y, z) on the Sphere in a 2D point (u, v) on the screen/Image
-    immutable(Vec2d) sphereUVPoint(in Point p) const
-    {
-        float z = p.z;
-        if (z < -1 && z > -1.001) z = -1;
-        if (z > 1 && z < 1.001) z = 1;
- 
-        float u = atan2(p.y, p.x) / (2.0 * PI);
-        if (u < 0) ++u;
-        return immutable Vec2d(u, acos(z) / PI);
-    }
-
-    /// Create a Normal to a Vector in a Point of the Sphere
-    immutable(Normal) sphereNormal(in Point p, in Vec v) const
-    {
-        immutable Normal n = Normal(p.x, p.y, p.z);
-        return p.convert * v < 0 ? n : -n;
-    }
-
-    /// Check and record an intersection between a Ray and a Sphere
-    override Nullable!HitRecord rayIntersection(in Ray r)
->>>>>>> 76a93a42
     {
         immutable Ray invR = transf.inverse * r;
         immutable Vec originVec = invR.origin.toVec;
@@ -236,17 +166,12 @@
             uv(hitPoint),
             firstHit,
             r,
-<<<<<<< HEAD
             this
             );
-=======
-            this);
->>>>>>> 76a93a42
         return hit;
     }
 
     /// Look up quickly for intersection between a Ray and a Shape
-<<<<<<< HEAD
     override pure nothrow @nogc @safe bool quickRayIntersection(in Ray r) const
     {
         immutable Ray invR = transf.inverse * r;
@@ -263,49 +188,21 @@
         immutable float t2 = (-halfB + sqrt(reducedDelta)) / a;
         return (t1 > invR.tMin && t1 < invR.tMax) ||
                (t2 > invR.tMin && t2 < invR.tMax);
-=======
-    override bool quickRayIntersection(in Ray r) const
-    {
-        immutable Ray invR = transf.inverse * r;
-        immutable Vec originVec = invR.origin.convert;
-        immutable float halfB = originVec * invR.dir;
-        immutable float a = invR.dir.squaredNorm;
-        immutable float c = originVec.squaredNorm - 1.0;
-
-        immutable float reducedDelta = halfB * halfB - a * c;
-        if (reducedDelta <= 0.0) return false;
-
-        immutable float t1 = (-halfB - sqrt(reducedDelta)) / a;
-        immutable float t2 = (-halfB + sqrt(reducedDelta)) / a;
-
-        return (t1 > invR.tMin && t1 < invR.tMax) || (t2 > invR.tMin && t2 < invR.tMax);
->>>>>>> 76a93a42
     }
 }
 
 ///
 unittest
-<<<<<<< HEAD
 {
     import geometry : vecX, vecZ;
 
     auto s = new Sphere();
-=======
-{   
-    Sphere s = new Sphere();
->>>>>>> 76a93a42
 
     // rayIntersection with the Sphere
     assert(s.rayIntersection(Ray(Point(0.0, 10.0, 2.0), -vecZ)).isNull);
 
-<<<<<<< HEAD
     auto r1 = Ray(Point(0.0, 0.0, 2.0), -vecZ);
     HitRecord h1 = s.rayIntersection(r1).get;
-=======
-    Ray r1 = {Point(0.0, 0.0, 2.0), -vecZ};
-    HitRecord h1 = s.rayIntersection(r1).get(HitRecord());
-
->>>>>>> 76a93a42
     // recordIsClose
     assert(HitRecord(
         Point(0.0, 0.0, 1.0),
@@ -315,13 +212,8 @@
         r1
         ).recordIsClose(h1));
 
-<<<<<<< HEAD
     auto r2 = Ray(Point(3.0, 0.0, 0.0), -vecX);
     HitRecord h2 = s.rayIntersection(r2).get;
-=======
-    Ray r2 = {Point(3.0, 0.0, 0.0), -vecX};
-    HitRecord h2 = s.rayIntersection(r2).get(HitRecord());
->>>>>>> 76a93a42
     assert(HitRecord(
         Point(1.0, 0.0, 0.0),
         Normal(1.0, 0.0, 0.0),
@@ -330,13 +222,8 @@
         r2
         ).recordIsClose(h2));
 
-<<<<<<< HEAD
     auto r3 = Ray(Point(0.0, 0.0, 0.0), vecX);
     HitRecord h3 = s.rayIntersection(r3).get;
-=======
-    Ray r3 = {Point(0.0, 0.0, 0.0), vecX};
-    HitRecord h3 = s.rayIntersection(r3).get(HitRecord());
->>>>>>> 76a93a42
     assert(HitRecord(
         Point(1.0, 0.0, 0.0),
         Normal(-1.0, 0.0, 0.0),
@@ -351,11 +238,8 @@
 {
     import geometry : vecX, vecZ;
 
-<<<<<<< HEAD
     auto s = new Sphere(translation(Vec(10.0, 0.0, 0.0)));
 
-=======
->>>>>>> 76a93a42
     // Verify if the Sphere is correctly translated
     assert(s.rayIntersection(Ray(Point(0.0, 0.0, 2.0), -vecZ)).isNull);
     assert(s.rayIntersection(Ray(Point(-10.0, 0.0, 0.0), -vecZ)).isNull);
@@ -367,18 +251,11 @@
         Normal(0.0, 0.0, 1.0),
         Vec2d(0.0, 0.0),
         1.0,
-<<<<<<< HEAD
         r1
         ).recordIsClose(h1));
 
     auto r2 = Ray(Point(13.0, 0.0, 0.0), -vecX);
     HitRecord h2 = s.rayIntersection(r2).get;
-=======
-        r1).recordIsClose(h1));
-
-    Ray r2 = {Point(13.0, 0.0, 0.0), -vecX};
-    HitRecord h2 = s.rayIntersection(r2).get(HitRecord());
->>>>>>> 76a93a42
     assert(HitRecord(
         Point(11.0, 0.0, 0.0),
         Normal(1.0, 0.0, 0.0),
@@ -388,7 +265,6 @@
         ).recordIsClose(h2));
 }
 
-<<<<<<< HEAD
 // ************************* Plane *************************
 /// Class for a 3D infinite plane parallel to the x and y axis and passing through the origin
 class Plane : Shape
@@ -397,24 +273,11 @@
     pure nothrow @nogc @safe this(
         in Transformation t = Transformation(), Material m = Material()
         )
-=======
-///******************** Plane ********************
-/// Class for a 3D infinite plane parallel to the x and y axis and passing through the origin
-class Plane : Shape
-{
-    /// Build a plane - also with a tranformation and a material
-    this(in Transformation t = Transformation(), Material m = Material())
->>>>>>> 76a93a42
     {
         super(t, m);
     }
 
-<<<<<<< HEAD
     override pure nothrow @nogc @safe Vec2d uv(in Point p) const
-=======
-    /// Check and record an intersection between a Ray and a Plane
-    override Nullable!HitRecord rayIntersection(in Ray r)
->>>>>>> 76a93a42
     {
         return Vec2d(p.x - floor(p.x), p.y - floor(p.y));
     }
@@ -438,7 +301,6 @@
         if (t <= invR.tMin || t >= invR.tMax) return hit;
 
         immutable Point hitPoint = invR.at(t);
-<<<<<<< HEAD
         hit = HitRecord(
             transf * hitPoint,
             transf * Normal(0.0, 0.0, invR.dir.z < 0.0 ? 1.0 : -1.0),
@@ -447,46 +309,24 @@
             r,
             this
             );
-=======
-        hit = HitRecord(transf * hitPoint,
-            transf * Normal(0.0, 0.0, invR.dir.z < 0 ? 1.0 : -1.0),
-            Vec2d(hitPoint.x - floor(hitPoint.x), hitPoint.y - floor(hitPoint.y)),
-            t,
-            r,
-            this);
->>>>>>> 76a93a42
         return hit;
     }
 
     /// Look up quickly for an intersection between a Ray and a Plane
-<<<<<<< HEAD
     override pure nothrow @nogc @safe bool quickRayIntersection(in Ray r) const
-=======
-    override bool quickRayIntersection(in Ray r) const
->>>>>>> 76a93a42
     {
         immutable Ray invR = transf.inverse * r;
         if (areClose(invR.dir.z, 0.0)) return false;
 
         float t = -invR.origin.z / invR.dir.z;
-<<<<<<< HEAD
         return t > invR.tMin && t < invR.tMax;
-=======
-        if (t < invR.tMin || t > invR.tMax) return false; 
-
-        return true;
->>>>>>> 76a93a42
     }
 }
 
 ///
 unittest
 {
-<<<<<<< HEAD
     import geometry : vecX, vecY, vecZ;
-=======
-    Plane p = new Plane();
->>>>>>> 76a93a42
 
     auto p = new Plane();
 
@@ -502,10 +342,6 @@
 
     auto r2 = Ray(Point(0.0, 0.0, 1.0), vecZ);
     Nullable!HitRecord h2 = p.rayIntersection(r2);
-<<<<<<< HEAD
-=======
-
->>>>>>> 76a93a42
     // rayIntersection with the Plane
     assert(h2.isNull);
 
@@ -525,14 +361,8 @@
 
     auto p = new Plane(rotationY(90.0));
 
-<<<<<<< HEAD
     auto r1 = Ray(Point(1.0, 0.0, 0.0), -vecX);
     HitRecord h1 = p.rayIntersection(r1).get;
-=======
-    Ray r1 = {Point(1.0, 0.0, 0.0), -vecX};
-    HitRecord h1 = p.rayIntersection(r1).get(HitRecord());
-
->>>>>>> 76a93a42
     // Verify if the Plane is correctly rotated
     assert(HitRecord(
         Point(0.0, 0.0, 0.0),
@@ -558,20 +388,12 @@
 ///
 unittest
 {
-<<<<<<< HEAD
     import geometry : vecZ;
-=======
-    Plane p = new Plane();
->>>>>>> 76a93a42
 
     auto p = new Plane();
 
     auto r1 = Ray(Point(0.0, 0.0, 1.0), -vecZ);
     HitRecord h1 = p.rayIntersection(r1).get;
-<<<<<<< HEAD
-=======
-
->>>>>>> 76a93a42
     // uvIsClose 
     assert(h1.surfacePoint.uvIsClose(Vec2d(0.0, 0.0)));
 
@@ -584,7 +406,6 @@
     assert(h3.surfacePoint.uvIsClose(Vec2d(0.25, 0.75)));
 }
 
-<<<<<<< HEAD
 // ************************* AABox *************************
 /// Class for a 3D Axis Aligned Box
 class AABox : Shape
@@ -593,19 +414,10 @@
     pure nothrow @nogc @safe this(
         in Transformation t = Transformation(), Material m = Material()
         )
-=======
-///******************** AABox ********************
-/// Class for a 3D Axis Aligned Box
-class AABox : Shape
-{
-    /// Build an AABox - also with a transformation and a material
-    this(in Transformation t = Transformation(), Material m = Material())
->>>>>>> 76a93a42
     {
         super(t, m);
     }
 
-<<<<<<< HEAD
     /// Build an AABox - Parameters: 
     /// 2 point (max and min of the box), 3 angles (rotation in disrespect to x,y,z axis), material
     pure nothrow @nogc @safe this(
@@ -624,25 +436,11 @@
         if (xDegreesAngle % 360 != 0) rotation *= rotationX(xDegreesAngle);
         if (yDegreesAngle % 360 != 0) rotation *= rotationY(yDegreesAngle);
         if (zDegreesAngle % 360 != 0) rotation *= rotationZ(zDegreesAngle);
-=======
-    this(in Point min, in Point max,
-        in float xAngleInDegrees = 0.0, in float yAngleInDegrees = 0.0,
-        in float zAngleInDegrees = 0.0, Material m = Material())
-    {
-        Transformation scale = scaling(max - min);
-        Transformation transl = translation(min.convert);
-
-        Transformation rotation;
-        if (xAngleInDegrees % 360 != 0) rotation = rotationX(xAngleInDegrees) * rotation;
-        if (yAngleInDegrees % 360 != 0) rotation = rotationY(yAngleInDegrees) * rotation;
-        if (zAngleInDegrees % 360 != 0) rotation = rotationZ(zAngleInDegrees) * rotation;
->>>>>>> 76a93a42
 
         transf = transl * rotation * scale;
         material = m;
     }
 
-<<<<<<< HEAD
     /// Find and record the intersections with the box passing by each dimension x,y,z
     pure nothrow @nogc @safe float[2] boxIntersections(in Ray r) const
     {
@@ -693,73 +491,11 @@
     override pure nothrow @nogc @safe Nullable!HitRecord rayIntersection(
         in Ray r
         )
-=======
-    immutable(float[2]) oneDimIntersections(in float origin, in float direction) const 
-    {
-        if(areClose(direction, 0))
-            return (origin >= 0) && (origin <= 1) ?
-                [-float.infinity, float.infinity] : [float.infinity, -float.infinity];
-
-        float t1, t2;
-        if (direction > 0)
-        {
-            t1 = -origin / direction;
-            t2 = (1 - origin) / direction;
-        }
-        else
-        {
-            t1 = (1 - origin) / direction;
-            t2 = -origin / direction;
-        }
-        return [t1, t2];
-    }
-
-    immutable(float[2]) intersections(in Ray r) const
-    {
-        float[2] tX = oneDimIntersections(r.origin.x, r.dir.x);
-        float[2] tY = oneDimIntersections(r.origin.y, r.dir.y);
-        float[2] tZ = oneDimIntersections(r.origin.z, r.dir.z);
-        return [max(tX[0], tY[0], tZ[0]), min(tX[1], tY[1], tZ[1])];
-    }
-
-    immutable(Vec2d) boxUVPoint(in Point p) const
-    {
-        if (areClose(p.x, 0)) return Vec2d((1 + p.y) / 3, (2 + p.z) / 4);
-        else if (areClose(p.x, 1.0)) return Vec2d((1 + p.y) / 3, (1 - p.z) / 4);
-        else if (areClose(p.y, 0.0)) return Vec2d((1 - p.x) / 3, (2 + p.z) / 4);
-        else if (areClose(p.y, 1.0)) return Vec2d((2 + p.x) / 3, (2 + p.z) / 4);
-        else if (areClose(p.z, 0.0)) return Vec2d((1 + p.y) / 3, (2 - p.x) / 4);
-        else
-        {
-            assert(areClose(p.z, 1.0));
-            return Vec2d((1 + p.y) / 3, (3 + p.x) / 4);
-        }
-    }
-
-    immutable(Normal) boxNormal(in Point p, in Vec v) const
-    {
-        if (areClose(p.x, 0) || areClose(p.x, 1))
-            return Normal(v.x < 0 ? 1.0 : -1.0, 0.0, 0.0);
-        else if (areClose(p.y, 0) || areClose(p.y, 1))
-            return Normal(0.0, v.y < 0 ? 1.0 : -1.0, 0.0);
-        else
-        {
-            assert(areClose(p.z, 0) || areClose(p.z, 1));
-            return Normal(0.0, 0.0, v.z < 0 ? 1.0 : -1.0);
-        }
-    }
-
-    override Nullable!HitRecord rayIntersection(in Ray r)
->>>>>>> 76a93a42
     {
         Nullable!HitRecord hit;
 
         immutable Ray invR = transf.inverse * r;
-<<<<<<< HEAD
         immutable float[2] t = boxIntersections(invR);
-=======
-        immutable float[2] t = intersections(invR);
->>>>>>> 76a93a42
 
         float firstHit;
         if (t[0] > t[1]) return hit;
@@ -768,7 +504,6 @@
         else return hit;
 
         immutable Point hitPoint = invR.at(firstHit);
-<<<<<<< HEAD
         hit = HitRecord(
             transf * hitPoint,
             transf * normal(hitPoint, invR.dir),
@@ -813,85 +548,32 @@
 
     // rayIntersection
     auto r1 = Ray(Point(-2.0, 0.5, 0.0), -vecX);
-=======
-        hit = HitRecord(transf * hitPoint,
-            (transf * boxNormal(hitPoint, invR.dir)).normalize,
-            boxUVPoint(hitPoint),
-            firstHit,
-            r,
-            this);
-
-        return hit;
-    }
-
-    override bool quickRayIntersection(in Ray r) const
-    {
-        immutable Ray invR = transf.inverse * r;
-        immutable float[2] t = intersections(invR);
-        if (t[0] > t[1] || t[0] >= invR.tMax || t[1] <= invR.tMin) return false;
-        return (t[0] > invR.tMin) || (t[1] < invR.tMax) ? true : false;
-    }
-}
-
-unittest
-{
-    Vec translVec = {1.0, 2.0, 4.0}, scaleVec = {-2.0, 3.0, 1.0};
-    Transformation scale = scaling(scaleVec);
-    Transformation rotY = rotationY(-30.0);
-    Transformation transl = translation(translVec);
-
-    Point p1 = {1.0, 2.0, 4.0}, p2 = {-1.0, 5.0, 5.0};
-    AABox pointsConstructorBox = new AABox(p1, p2, 0.0, 330.0, 0.0);
-    assert(pointsConstructorBox.transf.transfIsClose(transl * rotY * scale));
-}
-
-unittest
-{
-    AABox box = new AABox();
-
-    Ray r1 = {Point(-2.0, 0.5, 0.0), -vecX};
->>>>>>> 76a93a42
     assert(!box.quickRayIntersection(r1));
     Nullable!HitRecord h1 = box.rayIntersection(r1);
     assert(h1.isNull);
 
-<<<<<<< HEAD
     // recordIsClose
     auto r2 = Ray(Point(0.0, 0.3, 0.7), vecY);
     assert(box.quickRayIntersection(r2));
     HitRecord h2 = box.rayIntersection(r2).get;
-=======
-    Ray r2 = {Point(0.0, 0.3, 0.7), vecY};
-    assert(box.quickRayIntersection(r2));
-    HitRecord h2 = box.rayIntersection(r2).get(HitRecord());
->>>>>>> 76a93a42
     assert(HitRecord(
         Point(0.0, 1.0, 0.7),
         Normal(-1.0, 0.0, 0.0),
         Vec2d(2.0 / 3.0, 0.675),
         0.7,
         r2,
-<<<<<<< HEAD
         box
         ).recordIsClose(h2));
 
     auto r3 = Ray(Point(-4.0, -1.0, -2.0), Vec(8.0, 3.0, 6.0));
     assert(box.quickRayIntersection(r3));
     HitRecord h3 = box.rayIntersection(r3).get;
-=======
-        box).recordIsClose(h2));
-
-    Ray r3 = {Point(-4.0, -1.0, -2.0), 8.0 * vecX + 3.0 * vecY + 6.0 * vecZ};
-    assert(box.quickRayIntersection(r3));
-    HitRecord h3 = box.rayIntersection(r3).get(HitRecord());
->>>>>>> 76a93a42
     assert(HitRecord(
         Point(0.0, 0.5, 1.0),
         Normal(-1.0, 0.0, 0.0),
         Vec2d(0.5, 0.75),
         0.5,
         r3,
-<<<<<<< HEAD
         box
         ).recordIsClose(h3));
 }
@@ -915,40 +597,15 @@
 
     auto r1 = Ray(Point(-1.0, 8.0, z), -vecY);
     // quickRayIntersection
-=======
-        box).recordIsClose(h3));
-}
-
-unittest
-{
-    Vec translVec = {-1.0, 2.0, 4.0}, scaleVec = {2.0, 3.0, -0.8};
-    Transformation scale = scaling(scaleVec);
-    Transformation rotY = rotationY(-30.0);
-    Transformation transl = translation(translVec);
-    
-    AABox box = new AABox(transl * rotY * scale);
-    float z = 4.0 - sqrt(3.0) / 3.0;
-
-    Point p1 = {-1.0, 2.0, 4.0}, p2 = {1.0, 5.0, 3.2};
-    AABox pointsConstructorBox = new AABox(p1, p2, 0.0, -30.0, 0.0);
-    assert(pointsConstructorBox.transf.transfIsClose(box.transf));
-
-    Ray r1 = {Point(-1.0, 8.0, z), -vecY};
->>>>>>> 76a93a42
     assert(!box.quickRayIntersection(r1));
     Nullable!HitRecord h1 = box.rayIntersection(r1);
     assert(h1.isNull);
 
-<<<<<<< HEAD
     auto r2 = Ray(Point(-0.66667, 8.0, z), -vecY);
-=======
-    Ray r2 = {Point(-0.66667, 8.0, z), -vecY};
->>>>>>> 76a93a42
     assert(!box.quickRayIntersection(r2));
     Nullable!HitRecord h2 = box.rayIntersection(r2);
     assert(h2.isNull);
 
-<<<<<<< HEAD
     auto r3 = Ray(Point(-2.0 / 3.0, 8.0, z), -vecY);
     assert(box.quickRayIntersection(r3));
     HitRecord h3 = box.rayIntersection(r3).get;
@@ -986,56 +643,15 @@
         ).recordIsClose(h5));
 
     auto r6 = Ray(Point(0.40001, 8.0, z), -vecY);
-=======
-    Ray r3 = {Point(-2.0 / 3.0, 8.0, z), -vecY};
-    assert(box.quickRayIntersection(r3));
-    HitRecord h3 = box.rayIntersection(r3).get(HitRecord());
-    assert(HitRecord(
-        Point(-2.0 / 3.0, 5.0, z),
-        Normal(-sqrt(3.0) / 2.0, 0.0, -0.5),
-        Vec2d(2.0 / 3.0, 17.0 / 24.0),
-        3.0,
-        r3,
-        box).recordIsClose(h3));
-
-    Ray r4 = {Point(-0.5, 8.0, z), -vecY};
-    assert(box.quickRayIntersection(r4));
-    HitRecord h4 = box.rayIntersection(r4).get(HitRecord());
-    assert(HitRecord(
-        Point(-0.5, 5.0, z),
-        Normal(0.0, 1.0, 0.0),
-        Vec2d((48.0 + sqrt(3.0)) / 72.0, 47.0 / 64.0),
-        3.0,
-        r4,
-        box).recordIsClose(h4));
-
-    Ray r5 = {Point(-2.0 / 5.0, 0.0, z), vecY};
-    assert(box.quickRayIntersection(r5));
-    HitRecord h5 = box.rayIntersection(r5).get(HitRecord());
-    assert(HitRecord(
-        Point(-0.4, 2.0, z),
-        Normal(0.0, -1.0, 0.0),
-        Vec2d((15.0 - sqrt(3.0)) / 45.0, 0.75),
-        2.0,
-        r5,
-        box).recordIsClose(h5));
-
-    Ray r6 = {Point(0.40001, 8.0, z), -vecY};
->>>>>>> 76a93a42
     assert(!box.quickRayIntersection(r6));
     Nullable!HitRecord h6 = box.rayIntersection(r6);
     assert(h6.isNull);
 
-<<<<<<< HEAD
     auto r7 = Ray(Point(1.0, 8.0, z), -vecY);
-=======
-    Ray r7 = {Point(1.0, 8.0, z), -vecY};
->>>>>>> 76a93a42
     assert(!box.quickRayIntersection(r7));
     Nullable!HitRecord h7 = box.rayIntersection(r7);
     assert(h7.isNull);
 
-<<<<<<< HEAD
     auto vert1 = Ray(Point(sqrt(3.0) / 4.0 - 1.0, 3.8, 4.5), -vecZ);
     assert(box.quickRayIntersection(vert1));
     HitRecord hVert1 = box.rayIntersection(vert1).get;
@@ -1612,31 +1228,6 @@
 
 // ************************* World *************************
 /// Struct for a 3D World where to put all the shapes of the image
-=======
-    Ray vertical1 = {Point(sqrt(3.0) / 4.0 - 1.0, 3.8, 4.5), -vecZ};
-    assert(box.quickRayIntersection(vertical1));
-    HitRecord hVert1 = box.rayIntersection(vertical1).get(HitRecord());
-    assert(HitRecord(
-        Point(sqrt(3.0) / 4.0 - 1.0, 3.8, 4.25),
-        Normal(-0.5, 0.0, sqrt(3.0) / 2.0),
-        Vec2d(8.0 / 15.0, 0.4375),
-        0.25,
-        vertical1,
-        box).recordIsClose(hVert1));
-
-    Ray vertical2 = {Point(sqrt(3.0) - 0.9, 3.0, 5.0 + 0.9 * sqrt(3.0)), -vecZ};
-    assert(box.quickRayIntersection(vertical2));
-    HitRecord hVert2 = box.rayIntersection(vertical2).get(HitRecord());
-    assert(HitRecord(
-        Point(sqrt(3.0) - 0.9, 3.0, 5.0 - 0.1 * sqrt(3.0)),
-        Normal(sqrt(3.0) / 2.0, 0.0, 0.5),
-        Vec2d(4.0 / 9.0, 0.1875),
-        sqrt(3.0),
-        vertical2,
-        box).recordIsClose(hVert2));
-}
-
->>>>>>> 76a93a42
 struct World
 {
     Shape[] shapes;
@@ -1653,12 +1244,8 @@
         shapes ~= s;
     }
 
-<<<<<<< HEAD
     /// Check and record an intersection between a Ray and each Shape of the World by calling their specific rayIntersection
     pure nothrow @nogc @safe Nullable!HitRecord rayIntersection(in Ray ray)
-=======
-    Nullable!HitRecord rayIntersection(in Ray ray)
->>>>>>> 76a93a42
     {
         Nullable!HitRecord closest;
         Nullable!HitRecord intersection;
@@ -1673,7 +1260,6 @@
         return closest;
     }
 
-<<<<<<< HEAD
     /// Return if a Point of the World is visible or not from the observer put in obsPos
     pure nothrow @nogc @safe bool isPointVisible(
         in Point point,
@@ -1685,20 +1271,10 @@
 
         for (uint i = 0; i < shapes.length; ++i)
             if (shapes[i].quickRayIntersection(ray)) return false;
-=======
-    immutable(bool) isPointVisible(in Point point, in Point obsPos)
-    {
-        immutable Vec direction = point - obsPos;
-        immutable Ray ray = {obsPos, direction, 1e-2 / direction.norm, 1.0};
-
-        foreach (Shape s; shapes) if (s.quickRayIntersection(ray)) return false;
-
->>>>>>> 76a93a42
         return true;
     }
 }
 
-<<<<<<< HEAD
 ///
 unittest
 {
@@ -1718,27 +1294,10 @@
 
     auto ray2 = Ray(Point(10.0, 0.0, 0.0), -vecX);
     Nullable!HitRecord intersection2 = world.rayIntersection(ray2);
-=======
-unittest
-{
-    World world;
-
-    Sphere s1 = new Sphere(translation(vecX * 2.0));
-    Sphere s2 = new Sphere(translation(vecX * 8.0));
-    world.addShape(s1);
-    world.addShape(s2);
-
-    Nullable!HitRecord intersection1 = world.rayIntersection(Ray(Point(0.0, 0.0, 0.0), vecX));
-    assert(!intersection1.isNull);
-    assert(intersection1.get.worldPoint.xyzIsClose(Point(1.0, 0.0, 0.0)));
-    
-    Nullable!HitRecord intersection2 = world.rayIntersection(Ray(Point(10.0, 0.0, 0.0), -vecX));
->>>>>>> 76a93a42
     assert(!intersection2.isNull);
     assert(intersection2.get.worldPoint.xyzIsClose(Point(9.0, 0.0, 0.0)));
 }
 
-<<<<<<< HEAD
 ///
 unittest
 {
@@ -1751,17 +1310,6 @@
     world.addShape(s2);
 
     // isPointVisible
-=======
-unittest
-{
-    World world;
-
-    Sphere s1 = new Sphere(translation(vecX * 2.0));
-    Sphere s2 = new Sphere(translation(vecX * 8.0));
-    world.addShape(s1);
-    world.addShape(s2);
-
->>>>>>> 76a93a42
     assert(!world.isPointVisible(Point(10.0, 0.0, 0.0), Point(0.0, 0.0, 0.0)));
     assert(!world.isPointVisible(Point(5.0, 0.0, 0.0), Point(0.0, 0.0, 0.0)));
     assert(world.isPointVisible(Point(5.0, 0.0, 0.0), Point(4.0, 0.0, 0.0)));
