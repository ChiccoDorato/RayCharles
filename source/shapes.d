module shapes;

import std.algorithm : max, min, swap;
import geometry : Normal, Point, Vec, Vec2d, vecX, vecY, vecZ;
import hdrimage : areClose;
import materials : Material;
import ray;
import std.math : acos, atan2, floor, PI, sqrt;
import std.typecons : Nullable;
import transformations : scaling, Transformation, translation, rotationX, rotationY, rotationZ;

///******************** HitRecord ********************
/// Struct HitRecord to keep in memory infos about intersection of a ray with an object 
struct HitRecord
{
    Point worldPoint;
    Normal normal;
    Vec2d surfacePoint;
    float t;
    Ray ray;
    Shape shape;

    /// Check if two HitRecord are close by calling the fuction areClose for every member
    pure nothrow bool recordIsClose(in HitRecord hit) const
    {
        return worldPoint.xyzIsClose(hit.worldPoint) && normal.xyzIsClose(hit.normal) &&
        surfacePoint.uvIsClose(hit.surfacePoint) && areClose(t, hit.t) && ray.rayIsClose(hit.ray);
    }
}

///******************** Shape ********************
/// Abstract class for a generic Shape
class Shape
{
    Transformation transf;
    Material material;

    pure nothrow this(in Transformation t = Transformation(), Material m = Material())
    {
        transf = t;
        material = m;
    }

    /// Abstract method - Check and record an intersection between a Ray and a Shape
    abstract pure nothrow Nullable!HitRecord rayIntersection(in Ray r);
    /// Abstract method - Look up quickly for intersection between a Ray and a Shape
    abstract pure nothrow bool quickRayIntersection(in Ray r) const;
}

///******************** Sphere ********************
/// Class for a 3D Sphere centered in the origin of the axis
class Sphere : Shape
{
    /// Build a sphere - also with a tranformation and a material
    pure nothrow this(in Transformation t = Transformation(), Material m = Material())
    {
        super(t, m);
    }

    /// Convert a 3D point (x, y, z) on the Sphere in a 2D point (u, v) on the screen/Image
    pure nothrow Vec2d sphereUVPoint(in Point p) const
    {
        float z = p.z;
        if (z < -1 && z > -1.001) z = -1;
        if (z > 1 && z < 1.001) z = 1;
 
        float u = atan2(p.y, p.x) / (2.0 * PI);
        if (u < 0) ++u;
        return immutable Vec2d(u, acos(z) / PI);
    }

    /// Create a Normal to a Vector in a Point of the Sphere
    pure nothrow Normal sphereNormal(in Point p, in Vec v) const
    {
        immutable Normal n = Normal(p.x, p.y, p.z);
        return p.convert * v < 0 ? n : -n;
    }

    /// Check and record an intersection between a Ray and a Sphere
    override pure nothrow Nullable!HitRecord rayIntersection(in Ray r)
    {
        immutable Ray invR = transf.inverse * r;
        immutable Vec originVec = invR.origin.convert;
        immutable float halfB = originVec * invR.dir;
        immutable float a = invR.dir.squaredNorm;
        immutable float c = originVec.squaredNorm - 1.0;
        immutable float reducedDelta = halfB * halfB - a * c;

        Nullable!HitRecord hit;
        if (reducedDelta < 0) return hit;

        immutable float t1 = (-halfB - sqrt(reducedDelta)) / a;
        immutable float t2 = (-halfB + sqrt(reducedDelta)) / a;

        float firstHit;
        if (t1 > invR.tMin && t1 < invR.tMax) firstHit = t1;
        else if (t2 > invR.tMin && t2 < invR.tMax) firstHit = t2;
        else return hit;

        immutable Point hitPoint = invR.at(firstHit);

        hit = HitRecord(
            transf * hitPoint,
            transf * sphereNormal(hitPoint, invR.dir),
            sphereUVPoint(hitPoint),
            firstHit,
            r,
            this);
        return hit;
    }

<<<<<<< HEAD
    /// Look up quickly for intersection between a Ray and a Shape
    override pure nothrow bool quickRayIntersection(in Ray r) const
=======
    /// Look up quickly for intersection between a Ray and a Sphere
    override bool quickRayIntersection(in Ray r) const
>>>>>>> d2482b8c
    {
        immutable Ray invR = transf.inverse * r;
        immutable Vec originVec = invR.origin.convert;
        immutable float halfB = originVec * invR.dir;
        immutable float a = invR.dir.squaredNorm;
        immutable float c = originVec.squaredNorm - 1.0;

        immutable float reducedDelta = halfB * halfB - a * c;
        if (reducedDelta <= 0.0) return false;

        immutable float t1 = (-halfB - sqrt(reducedDelta)) / a;
        immutable float t2 = (-halfB + sqrt(reducedDelta)) / a;

        return (t1 > invR.tMin && t1 < invR.tMax) || (t2 > invR.tMin && t2 < invR.tMax);
    }
}

///
unittest
{   
    Sphere s = new Sphere();

    // rayIntersection with the Sphere
    assert(s.rayIntersection(Ray(Point(0.0, 10.0, 2.0), -vecZ)).isNull);

    Ray r1 = {Point(0.0, 0.0, 2.0), -vecZ};
    HitRecord h1 = s.rayIntersection(r1).get(HitRecord());

    // recordIsClose
    assert(HitRecord(
        Point(0.0, 0.0, 1.0),
        Normal(0.0, 0.0, 1.0),
        Vec2d(0.0, 0.0),
        1.0,
        r1).recordIsClose(h1));

    Ray r2 = {Point(3.0, 0.0, 0.0), -vecX};
    HitRecord h2 = s.rayIntersection(r2).get(HitRecord());
    assert(HitRecord(
        Point(1.0, 0.0, 0.0),
        Normal(1.0, 0.0, 0.0),
        Vec2d(0.0, 0.5),
        2.0,
        r2).recordIsClose(h2));

    Ray r3 = {Point(0.0, 0.0, 0.0), vecX};
    HitRecord h3 = s.rayIntersection(r3).get(HitRecord());
    assert(HitRecord(
        Point(1.0, 0.0, 0.0),
        Normal(-1.0, 0.0, 0.0),
        Vec2d(0.0, 0.5),
        1.0,
        r3).recordIsClose(h3));
}

/// 
unittest
{
    Sphere s = new Sphere(translation(Vec(10.0, 0.0, 0.0)));

    // Verify if the Sphere is correctly translated
    assert(s.rayIntersection(Ray(Point(0.0, 0.0, 2.0), -vecZ)).isNull);
    assert(s.rayIntersection(Ray(Point(-10.0, 0.0, 0.0), -vecZ)).isNull);

    Ray r1 = {Point(10.0, 0.0, 2.0), -vecZ};
    HitRecord h1 = s.rayIntersection(r1).get(HitRecord());
    assert(HitRecord(
        Point(10.0, 0.0, 1.0),
        Normal(0.0, 0.0, 1.0),
        Vec2d(0.0, 0.0),
        1.0,
        r1).recordIsClose(h1));

    Ray r2 = {Point(13.0, 0.0, 0.0), -vecX};
    HitRecord h2 = s.rayIntersection(r2).get(HitRecord());
    assert(HitRecord(
        Point(11.0, 0.0, 0.0),
        Normal(1.0, 0.0, 0.0),
        Vec2d(0.0, 0.5),
        2.0,
        r2).recordIsClose(h2));
}

///******************** Plane ********************
/// Class for a 3D infinite plane parallel to the x and y axis and passing through the origin
class Plane : Shape
{
    /// Build a plane - also with a tranformation and a material
    pure nothrow this(in Transformation t = Transformation(), Material m = Material())
    {
        super(t, m);
    }

    /// Check and record an intersection between a Ray and a Plane
    override pure nothrow Nullable!HitRecord rayIntersection(in Ray r)
    {
        Nullable!HitRecord hit;

        immutable Ray invR = transf.inverse * r;
        if (areClose(invR.dir.z, 0)) return hit;

        immutable float t = -invR.origin.z / invR.dir.z;
        if (t <= invR.tMin || t >= invR.tMax) return hit;

        immutable Point hitPoint = invR.at(t);
        hit = HitRecord(transf * hitPoint,
            transf * Normal(0.0, 0.0, invR.dir.z < 0 ? 1.0 : -1.0),
            Vec2d(hitPoint.x - floor(hitPoint.x), hitPoint.y - floor(hitPoint.y)),
            t,
            r,
            this);
        return hit;
    }

    /// Look up quickly for an intersection between a Ray and a Plane
    override pure nothrow bool quickRayIntersection(in Ray r) const
    {
        Ray invR = transf.inverse * r;
        if (areClose(invR.dir.z, 0)) return false;

        float t = -invR.origin.z / invR.dir.z;
        if (t < invR.tMin || t > invR.tMax) return false; 

        return true;
    }
}

///
unittest
{
    Plane p = new Plane();

    Ray r1 = {Point(0.0, 0.0, 1.0), -vecZ};
    HitRecord h1 = p.rayIntersection(r1).get(HitRecord());
    assert(HitRecord(
        Point(0.0, 0.0, 0.0),
        Normal(0.0, 0.0, 1.0),
        Vec2d(0.0, 0.0),
        1.0,
        r1).recordIsClose(h1));

    Ray r2 = {Point(0.0, 0.0, 1.0), vecZ};
    Nullable!HitRecord h2 = p.rayIntersection(r2);

    // rayIntersection with the Plane
    assert(h2.isNull);

    Ray r3 = {Point(0.0, 0.0, 1.0), vecX};
    Nullable!HitRecord h3 = p.rayIntersection(r3);
    assert(h3.isNull);

    Ray r4 = {Point(0.0, 0.0, 1.0), vecY};
    Nullable!HitRecord h4 = p.rayIntersection(r4);
    assert(h4.isNull);
}

///
unittest
{
    Plane p = new Plane(rotationY(90.0));

    Ray r1 = {Point(1.0, 0.0, 0.0), -vecX};
    HitRecord h1 = p.rayIntersection(r1).get(HitRecord());

    // Verify if the Plane is correctly rotated
    assert(HitRecord(
        Point(0.0, 0.0, 0.0),
        Normal(1.0, 0.0, 0.0),
        Vec2d(0.0, 0.0),
        1.0,
        r1).recordIsClose(h1));

    Ray r2 = {Point(0.0, 0.0, 1.0), vecZ};
    Nullable!HitRecord h2 = p.rayIntersection(r2);
    assert(h2.isNull);

    Ray r3 = {Point(0.0, 0.0, 1.0), vecX};
    Nullable!HitRecord h3 = p.rayIntersection(r3);
    assert(h3.isNull);

    Ray r4 = {Point(0.0, 0.0, 1.0), vecY};
    Nullable!HitRecord h4 = p.rayIntersection(r4);
    assert(h4.isNull);
}

///
unittest
{
    Plane p = new Plane();

    Ray r1 = {Point(0.0, 0.0, 1.0), -vecZ};
    HitRecord h1 = p.rayIntersection(r1).get;

    // uvIsClose 
    assert(h1.surfacePoint.uvIsClose(Vec2d(0.0, 0.0)));

    Ray r2 = {Point(0.25, 0.75, 1), -vecZ};
    HitRecord h2 = p.rayIntersection(r2).get;
    assert(h2.surfacePoint.uvIsClose(Vec2d(0.25, 0.75)));

    Ray r3 = {Point(4.25, 7.75, 1), -vecZ};
    HitRecord h3 = p.rayIntersection(r3).get;
    assert(h3.surfacePoint.uvIsClose(Vec2d(0.25, 0.75)));
}

///******************** AABox ********************
/// Class for a 3D Axis Aligned Box
class AABox : Shape
{
    /// Build an AABox - also with a transformation and a material
    pure nothrow this(in Transformation t = Transformation(), Material m = Material())
    {
        super(t, m);
    }

    pure nothrow this(in Point min, in Point max,
        in float xAngleInDegrees = 0.0, in float yAngleInDegrees = 0.0,
        in float zAngleInDegrees = 0.0, Material m = Material())
    {
        Transformation scale = scaling(max - min);
        Transformation transl = translation(min.convert);

        Transformation rotation;
        if (xAngleInDegrees % 360 != 0) rotation = rotationX(xAngleInDegrees) * rotation;
        if (yAngleInDegrees % 360 != 0) rotation = rotationY(yAngleInDegrees) * rotation;
        if (zAngleInDegrees % 360 != 0) rotation = rotationZ(zAngleInDegrees) * rotation;

        transf = transl * rotation * scale;
        material = m;
    }

    pure nothrow float[2] oneDimIntersections(in float origin, in float direction) const 
    {
        if(areClose(direction, 0))
            return (origin >= 0) && (origin <= 1) ?
                [-float.infinity, float.infinity] : [float.infinity, -float.infinity];

        float t1, t2;
        if (direction > 0)
        {
            t1 = -origin / direction;
            t2 = (1 - origin) / direction;
        }
        else
        {
            t1 = (1 - origin) / direction;
            t2 = -origin / direction;
        }
        return [t1, t2];
    }

    pure nothrow float[2] intersections(in Ray r) const
    {
        float[2] tX = oneDimIntersections(r.origin.x, r.dir.x);
        float[2] tY = oneDimIntersections(r.origin.y, r.dir.y);
        float[2] tZ = oneDimIntersections(r.origin.z, r.dir.z);
        return [max(tX[0], tY[0], tZ[0]), min(tX[1], tY[1], tZ[1])];
    }

    pure nothrow Vec2d boxUVPoint(in Point p) const
    {
        if (areClose(p.x, 0)) return Vec2d((1 + p.y) / 3, (2 + p.z) / 4);
        else if (areClose(p.x, 1.0)) return Vec2d((1 + p.y) / 3, (1 - p.z) / 4);
        else if (areClose(p.y, 0.0)) return Vec2d((1 - p.x) / 3, (2 + p.z) / 4);
        else if (areClose(p.y, 1.0)) return Vec2d((2 + p.x) / 3, (2 + p.z) / 4);
        else if (areClose(p.z, 0.0)) return Vec2d((1 + p.y) / 3, (2 - p.x) / 4);
        else
        {
            assert(areClose(p.z, 1.0));
            return Vec2d((1 + p.y) / 3, (3 + p.x) / 4);
        }
    }

    pure nothrow Normal boxNormal(in Point p, in Vec v) const
    {
        if (areClose(p.x, 0) || areClose(p.x, 1))
            return Normal(v.x < 0 ? 1.0 : -1.0, 0.0, 0.0);
        else if (areClose(p.y, 0) || areClose(p.y, 1))
            return Normal(0.0, v.y < 0 ? 1.0 : -1.0, 0.0);
        else
        {
            assert(areClose(p.z, 0) || areClose(p.z, 1));
            return Normal(0.0, 0.0, v.z < 0 ? 1.0 : -1.0);
        }
    }

    override pure nothrow Nullable!HitRecord rayIntersection(in Ray r)
    {
        Nullable!HitRecord hit;

        immutable Ray invR = transf.inverse * r;
        immutable float[2] t = intersections(invR);

        float firstHit;
        if (t[0] > t[1]) return hit;
        if (t[0] > invR.tMin && t[0] < invR.tMax) firstHit = t[0];
        else if (t[1] > invR.tMin && t[1] < invR.tMax) firstHit = t[1];
        else return hit;

        immutable Point hitPoint = invR.at(firstHit);
        hit = HitRecord(transf * hitPoint,
            (transf * boxNormal(hitPoint, invR.dir)).normalize,
            boxUVPoint(hitPoint),
            firstHit,
            r,
            this);

        return hit;
    }

    override pure nothrow bool quickRayIntersection(in Ray r) const
    {
        immutable Ray invR = transf.inverse * r;
        immutable float[2] t = intersections(invR);
        if (t[0] > t[1] || t[0] >= invR.tMax || t[1] <= invR.tMin) return false;
        return (t[0] > invR.tMin) || (t[1] < invR.tMax) ? true : false;
    }
}

unittest
{
    Vec translVec = {1.0, 2.0, 4.0}, scaleVec = {-2.0, 3.0, 1.0};
    Transformation scale = scaling(scaleVec);
    Transformation rotY = rotationY(-30.0);
    Transformation transl = translation(translVec);

    Point p1 = {1.0, 2.0, 4.0}, p2 = {-1.0, 5.0, 5.0};
    AABox pointsConstructorBox = new AABox(p1, p2, 0.0, 330.0, 0.0);
    assert(pointsConstructorBox.transf.transfIsClose(transl * rotY * scale));
}

unittest
{
    AABox box = new AABox();

    Ray r1 = {Point(-2.0, 0.5, 0.0), -vecX};
    assert(!box.quickRayIntersection(r1));
    Nullable!HitRecord h1 = box.rayIntersection(r1);
    assert(h1.isNull);

    Ray r2 = {Point(0.0, 0.3, 0.7), vecY};
    assert(box.quickRayIntersection(r2));
    HitRecord h2 = box.rayIntersection(r2).get(HitRecord());
    assert(HitRecord(
        Point(0.0, 1.0, 0.7),
        Normal(-1.0, 0.0, 0.0),
        Vec2d(2.0 / 3.0, 0.675),
        0.7,
        r2,
        box).recordIsClose(h2));

    Ray r3 = {Point(-4.0, -1.0, -2.0), 8.0 * vecX + 3.0 * vecY + 6.0 * vecZ};
    assert(box.quickRayIntersection(r3));
    HitRecord h3 = box.rayIntersection(r3).get(HitRecord());
    assert(HitRecord(
        Point(0.0, 0.5, 1.0),
        Normal(-1.0, 0.0, 0.0),
        Vec2d(0.5, 0.75),
        0.5,
        r3,
        box).recordIsClose(h3));
}

unittest
{
    Vec translVec = {-1.0, 2.0, 4.0}, scaleVec = {2.0, 3.0, -0.8};
    Transformation scale = scaling(scaleVec);
    Transformation rotY = rotationY(-30.0);
    Transformation transl = translation(translVec);
    
    AABox box = new AABox(transl * rotY * scale);
    float z = 4.0 - sqrt(3.0) / 3.0;

    Point p1 = {-1.0, 2.0, 4.0}, p2 = {1.0, 5.0, 3.2};
    AABox pointsConstructorBox = new AABox(p1, p2, 0.0, -30.0, 0.0);
    assert(pointsConstructorBox.transf.transfIsClose(box.transf));

    Ray r1 = {Point(-1.0, 8.0, z), -vecY};
    assert(!box.quickRayIntersection(r1));
    Nullable!HitRecord h1 = box.rayIntersection(r1);
    assert(h1.isNull);

    Ray r2 = {Point(-0.66667, 8.0, z), -vecY};
    assert(!box.quickRayIntersection(r2));
    Nullable!HitRecord h2 = box.rayIntersection(r2);
    assert(h2.isNull);

    Ray r3 = {Point(-2.0 / 3.0, 8.0, z), -vecY};
    assert(box.quickRayIntersection(r3));
    HitRecord h3 = box.rayIntersection(r3).get(HitRecord());
    assert(HitRecord(
        Point(-2.0 / 3.0, 5.0, z),
        Normal(-sqrt(3.0) / 2.0, 0.0, -0.5),
        Vec2d(2.0 / 3.0, 17.0 / 24.0),
        3.0,
        r3,
        box).recordIsClose(h3));

    Ray r4 = {Point(-0.5, 8.0, z), -vecY};
    assert(box.quickRayIntersection(r4));
    HitRecord h4 = box.rayIntersection(r4).get(HitRecord());
    assert(HitRecord(
        Point(-0.5, 5.0, z),
        Normal(0.0, 1.0, 0.0),
        Vec2d((48.0 + sqrt(3.0)) / 72.0, 47.0 / 64.0),
        3.0,
        r4,
        box).recordIsClose(h4));

    Ray r5 = {Point(-2.0 / 5.0, 0.0, z), vecY};
    assert(box.quickRayIntersection(r5));
    HitRecord h5 = box.rayIntersection(r5).get(HitRecord());
    assert(HitRecord(
        Point(-0.4, 2.0, z),
        Normal(0.0, -1.0, 0.0),
        Vec2d((15.0 - sqrt(3.0)) / 45.0, 0.75),
        2.0,
        r5,
        box).recordIsClose(h5));

    Ray r6 = {Point(0.40001, 8.0, z), -vecY};
    assert(!box.quickRayIntersection(r6));
    Nullable!HitRecord h6 = box.rayIntersection(r6);
    assert(h6.isNull);

    Ray r7 = {Point(1.0, 8.0, z), -vecY};
    assert(!box.quickRayIntersection(r7));
    Nullable!HitRecord h7 = box.rayIntersection(r7);
    assert(h7.isNull);

    Ray vertical1 = {Point(sqrt(3.0) / 4.0 - 1.0, 3.8, 4.5), -vecZ};
    assert(box.quickRayIntersection(vertical1));
    HitRecord hVert1 = box.rayIntersection(vertical1).get(HitRecord());
    assert(HitRecord(
        Point(sqrt(3.0) / 4.0 - 1.0, 3.8, 4.25),
        Normal(-0.5, 0.0, sqrt(3.0) / 2.0),
        Vec2d(8.0 / 15.0, 0.4375),
        0.25,
        vertical1,
        box).recordIsClose(hVert1));

    Ray vertical2 = {Point(sqrt(3.0) - 0.9, 3.0, 5.0 + 0.9 * sqrt(3.0)), -vecZ};
    assert(box.quickRayIntersection(vertical2));
    HitRecord hVert2 = box.rayIntersection(vertical2).get(HitRecord());
    assert(HitRecord(
        Point(sqrt(3.0) - 0.9, 3.0, 5.0 - 0.1 * sqrt(3.0)),
        Normal(sqrt(3.0) / 2.0, 0.0, 0.5),
        Vec2d(4.0 / 9.0, 0.1875),
        sqrt(3.0),
        vertical2,
        box).recordIsClose(hVert2));
}

struct World
{
    Shape[] shapes;

    pure nothrow this(Shape[] s)
    {
        shapes = s;
    }

    pure nothrow void addShape(Shape s)
    {
        shapes ~= s;
    }

    pure nothrow Nullable!HitRecord rayIntersection(in Ray ray)
    {
        Nullable!HitRecord closest;
        Nullable!HitRecord intersection;

        foreach (Shape s; shapes)
        {
            intersection = s.rayIntersection(ray);
            if (intersection.isNull) continue;
            if (closest.isNull || intersection.get.t < closest.get.t) closest = intersection;
        }
        return closest;
    }

    pure nothrow bool isPointVisible(in Point point, in Point obsPos)
    {
        immutable Vec direction = point - obsPos;
        immutable Ray ray = {obsPos, direction, 1e-2 / direction.norm, 1.0};

        foreach (Shape s; shapes) if (s.quickRayIntersection(ray)) return false;

        return true;
    }
}

unittest
{
    World world;

    Sphere s1 = new Sphere(translation(vecX * 2.0));
    Sphere s2 = new Sphere(translation(vecX * 8.0));
    world.addShape(s1);
    world.addShape(s2);

    Nullable!HitRecord intersection1 = world.rayIntersection(Ray(Point(0.0, 0.0, 0.0), vecX));
    assert(!intersection1.isNull);
    assert(intersection1.get.worldPoint.xyzIsClose(Point(1.0, 0.0, 0.0)));
    
    Nullable!HitRecord intersection2 = world.rayIntersection(Ray(Point(10.0, 0.0, 0.0), -vecX));
    assert(!intersection2.isNull);
    assert(intersection2.get.worldPoint.xyzIsClose(Point(9.0, 0.0, 0.0)));
}

unittest
{
    World world;

    Sphere s1 = new Sphere(translation(vecX * 2.0));
    Sphere s2 = new Sphere(translation(vecX * 8.0));
    world.addShape(s1);
    world.addShape(s2);

    assert(!world.isPointVisible(Point(10.0, 0.0, 0.0), Point(0.0, 0.0, 0.0)));
    assert(!world.isPointVisible(Point(5.0, 0.0, 0.0), Point(0.0, 0.0, 0.0)));
    assert(world.isPointVisible(Point(5.0, 0.0, 0.0), Point(4.0, 0.0, 0.0)));
    assert(world.isPointVisible(Point(0.5, 0.0, 0.0), Point(0.0, 0.0, 0.0)));
    assert(world.isPointVisible(Point(0.0, 10.0, 0.0), Point(0.0, 0.0, 0.0)));
    assert(world.isPointVisible(Point(0.0, 0.0, 10.0), Point(0.0, 0.0, 0.0)));
}

///******************** Cylinder ********************
/// Class for a 3D Cylinder shell (lateral suface) aligned with the z axis
class Cylinder : Shape
{   
    float r, phiMax, zMax, zMin;
    /// Build a Cylinder - also with a tranformation and a material
    this(in Transformation t = Transformation(), Material m = Material(), 
    float radius = 1, float maxPhi = 2 * PI, float maxZ = 2.0, float minZ = 0.0)
    {
        super(t, m);
        r = radius;
        phiMax = maxPhi;
        zMax = maxZ;
        zMin = minZ;
        
    }

    /// Convert a 3D point (x, y, z) on the Cylinder in a 2D point (u, v) on the screen/Image
    immutable(Vec2d) cylinderUVPoint(in Point p) const
    {
        float u = atan2(p.y, p.x) / phiMax; // 2PI default
        float v = (p.z - zMin) / (zMax - zMin);
        if (u < 0.0) ++u;

        return immutable Vec2d(u,v);
    }

    /// Create a Normal to a Vector in a Point of the Cylinder surface
    immutable(Normal) cylinderNormal(in Point p, in Vec v) const
    {
        immutable Normal n = Normal(p.x, p.y, 0);
        return p.convert * v < 0 ? n : -n;
    }

    /// Check and record an intersection between a Ray and a Cylinder
    override Nullable!HitRecord rayIntersection(in Ray ray)
    {
        immutable Ray invR = transf.inverse * ray;
        immutable Vec originVec = invR.origin.convert;
        Nullable!HitRecord hit;

        immutable float a = invR.dir.x * invR.dir.x + invR.dir.y * invR.dir.y;
        immutable float halfB = originVec.x * invR.dir.x + originVec.y * invR.dir.y; // a?
        immutable float c = originVec.x * originVec.x + originVec.y * originVec.y - this.r * this.r; // a-r^2?

        immutable float reducedDelta = halfB * halfB - a * c;
        if (reducedDelta < 0) return hit;

        immutable float t1 = (-halfB - sqrt(reducedDelta)) / a;
        immutable float t2 = (-halfB + sqrt(reducedDelta)) / a;

        float firstHit;
        if (t1 > invR.tMin && t1 < invR.tMax) firstHit = t1;
        else if (t2 > invR.tMin && t2 < invR.tMax) firstHit = t2;
        else return hit;

        Point hitPoint = invR.at(firstHit);
        float phi = cylinderUVPoint(hitPoint).v;
        if (phi < 0) phi += 2 * PI;

        if (hitPoint.z < zMin || hitPoint.z > zMax || phi > phiMax)
        {
            if (firstHit == t1) return hit;
            
            firstHit = t1;
            if (firstHit > invR.tMax) return hit;
        
            hitPoint = invR.at(firstHit);
            phi = atan2(hitPoint.y, hitPoint.x);

            if (phi < 0) phi += 2 * PI;
            if (hitPoint.z < zMin || hitPoint.z > zMax || phi > phiMax) return hit;
        }

        hit = HitRecord(
            transf * hitPoint,
            transf * cylinderNormal(hitPoint, invR.dir),
            cylinderUVPoint(hitPoint),
            firstHit,
            ray,
            this);
        return hit;
    }

   /// Look up quickly for intersection between a Ray and a Cylinder
    override bool quickRayIntersection(in Ray ray) const
    {
        immutable Ray invR = transf.inverse * ray;
        immutable Vec originVec = invR.origin.convert;

        immutable float a = invR.dir.x * invR.dir.x + invR.dir.y * invR.dir.y;
        immutable float halfB = originVec.x * invR.dir.x + originVec.y * invR.dir.y; // a?
        immutable float c = originVec.x * originVec.x + originVec.y * originVec.y - this.r * this.r; // a-r^2?

        immutable float reducedDelta = halfB * halfB - a * c;
        if (reducedDelta < 0) return false;

        immutable float t1 = (-halfB - sqrt(reducedDelta)) / a;
        immutable float t2 = (-halfB + sqrt(reducedDelta)) / a;

        return (t1 > invR.tMin && t1 < invR.tMax) || (t2 > invR.tMin && t2 < invR.tMax);
    }

}

unittest
    {   
        import hdrimage : Color;
        import materials : DiffuseBRDF, Material, UniformPigment;
        immutable Color cylinderColor = {0.3, 0.4, 0.8};
        UniformPigment cylinderPig = new UniformPigment(cylinderColor);
        DiffuseBRDF cylinderBRDF = new DiffuseBRDF(cylinderPig);
        Material cylinderMaterial = Material(cylinderBRDF);

        Cylinder c = new Cylinder(translation(Vec(-2.0, 3.0, 0.0)), cylinderMaterial, 2.0);

        Vec2d uv;
        uv = c.cylinderUVPoint(Point(3.0, 2.0, 1.0));
        import std.stdio;
        writeln(uv.u);
        
    } <|MERGE_RESOLUTION|>--- conflicted
+++ resolved
@@ -109,13 +109,8 @@
         return hit;
     }
 
-<<<<<<< HEAD
     /// Look up quickly for intersection between a Ray and a Shape
     override pure nothrow bool quickRayIntersection(in Ray r) const
-=======
-    /// Look up quickly for intersection between a Ray and a Sphere
-    override bool quickRayIntersection(in Ray r) const
->>>>>>> d2482b8c
     {
         immutable Ray invR = transf.inverse * r;
         immutable Vec originVec = invR.origin.convert;
@@ -569,87 +564,13 @@
         box).recordIsClose(hVert2));
 }
 
-struct World
-{
-    Shape[] shapes;
-
-    pure nothrow this(Shape[] s)
-    {
-        shapes = s;
-    }
-
-    pure nothrow void addShape(Shape s)
-    {
-        shapes ~= s;
-    }
-
-    pure nothrow Nullable!HitRecord rayIntersection(in Ray ray)
-    {
-        Nullable!HitRecord closest;
-        Nullable!HitRecord intersection;
-
-        foreach (Shape s; shapes)
-        {
-            intersection = s.rayIntersection(ray);
-            if (intersection.isNull) continue;
-            if (closest.isNull || intersection.get.t < closest.get.t) closest = intersection;
-        }
-        return closest;
-    }
-
-    pure nothrow bool isPointVisible(in Point point, in Point obsPos)
-    {
-        immutable Vec direction = point - obsPos;
-        immutable Ray ray = {obsPos, direction, 1e-2 / direction.norm, 1.0};
-
-        foreach (Shape s; shapes) if (s.quickRayIntersection(ray)) return false;
-
-        return true;
-    }
-}
-
-unittest
-{
-    World world;
-
-    Sphere s1 = new Sphere(translation(vecX * 2.0));
-    Sphere s2 = new Sphere(translation(vecX * 8.0));
-    world.addShape(s1);
-    world.addShape(s2);
-
-    Nullable!HitRecord intersection1 = world.rayIntersection(Ray(Point(0.0, 0.0, 0.0), vecX));
-    assert(!intersection1.isNull);
-    assert(intersection1.get.worldPoint.xyzIsClose(Point(1.0, 0.0, 0.0)));
-    
-    Nullable!HitRecord intersection2 = world.rayIntersection(Ray(Point(10.0, 0.0, 0.0), -vecX));
-    assert(!intersection2.isNull);
-    assert(intersection2.get.worldPoint.xyzIsClose(Point(9.0, 0.0, 0.0)));
-}
-
-unittest
-{
-    World world;
-
-    Sphere s1 = new Sphere(translation(vecX * 2.0));
-    Sphere s2 = new Sphere(translation(vecX * 8.0));
-    world.addShape(s1);
-    world.addShape(s2);
-
-    assert(!world.isPointVisible(Point(10.0, 0.0, 0.0), Point(0.0, 0.0, 0.0)));
-    assert(!world.isPointVisible(Point(5.0, 0.0, 0.0), Point(0.0, 0.0, 0.0)));
-    assert(world.isPointVisible(Point(5.0, 0.0, 0.0), Point(4.0, 0.0, 0.0)));
-    assert(world.isPointVisible(Point(0.5, 0.0, 0.0), Point(0.0, 0.0, 0.0)));
-    assert(world.isPointVisible(Point(0.0, 10.0, 0.0), Point(0.0, 0.0, 0.0)));
-    assert(world.isPointVisible(Point(0.0, 0.0, 10.0), Point(0.0, 0.0, 0.0)));
-}
-
 ///******************** Cylinder ********************
 /// Class for a 3D Cylinder shell (lateral suface) aligned with the z axis
 class Cylinder : Shape
-{   
+{
     float r, phiMax, zMax, zMin;
     /// Build a Cylinder - also with a tranformation and a material
-    this(in Transformation t = Transformation(), Material m = Material(), 
+    pure nothrow this(in Transformation t = Transformation(), Material m = Material(),
     float radius = 1, float maxPhi = 2 * PI, float maxZ = 2.0, float minZ = 0.0)
     {
         super(t, m);
@@ -657,11 +578,10 @@
         phiMax = maxPhi;
         zMax = maxZ;
         zMin = minZ;
-        
     }
 
     /// Convert a 3D point (x, y, z) on the Cylinder in a 2D point (u, v) on the screen/Image
-    immutable(Vec2d) cylinderUVPoint(in Point p) const
+    pure nothrow Vec2d cylinderUVPoint(in Point p) const
     {
         float u = atan2(p.y, p.x) / phiMax; // 2PI default
         float v = (p.z - zMin) / (zMax - zMin);
@@ -671,14 +591,14 @@
     }
 
     /// Create a Normal to a Vector in a Point of the Cylinder surface
-    immutable(Normal) cylinderNormal(in Point p, in Vec v) const
+    pure nothrow Normal cylinderNormal(in Point p, in Vec v) const
     {
         immutable Normal n = Normal(p.x, p.y, 0);
         return p.convert * v < 0 ? n : -n;
     }
 
     /// Check and record an intersection between a Ray and a Cylinder
-    override Nullable!HitRecord rayIntersection(in Ray ray)
+    override pure nothrow Nullable!HitRecord rayIntersection(in Ray ray)
     {
         immutable Ray invR = transf.inverse * ray;
         immutable Vec originVec = invR.origin.convert;
@@ -706,10 +626,10 @@
         if (hitPoint.z < zMin || hitPoint.z > zMax || phi > phiMax)
         {
             if (firstHit == t1) return hit;
-            
+
             firstHit = t1;
             if (firstHit > invR.tMax) return hit;
-        
+
             hitPoint = invR.at(firstHit);
             phi = atan2(hitPoint.y, hitPoint.x);
 
@@ -728,7 +648,7 @@
     }
 
    /// Look up quickly for intersection between a Ray and a Cylinder
-    override bool quickRayIntersection(in Ray ray) const
+    override pure nothrow bool quickRayIntersection(in Ray ray) const
     {
         immutable Ray invR = transf.inverse * ray;
         immutable Vec originVec = invR.origin.convert;
@@ -745,23 +665,95 @@
 
         return (t1 > invR.tMin && t1 < invR.tMax) || (t2 > invR.tMin && t2 < invR.tMax);
     }
-
-}
-
-unittest
-    {   
-        import hdrimage : Color;
-        import materials : DiffuseBRDF, Material, UniformPigment;
-        immutable Color cylinderColor = {0.3, 0.4, 0.8};
-        UniformPigment cylinderPig = new UniformPigment(cylinderColor);
-        DiffuseBRDF cylinderBRDF = new DiffuseBRDF(cylinderPig);
-        Material cylinderMaterial = Material(cylinderBRDF);
-
-        Cylinder c = new Cylinder(translation(Vec(-2.0, 3.0, 0.0)), cylinderMaterial, 2.0);
-
-        Vec2d uv;
-        uv = c.cylinderUVPoint(Point(3.0, 2.0, 1.0));
-        import std.stdio;
-        writeln(uv.u);
-        
-    } +}
+
+unittest
+{   
+    import hdrimage : Color;
+    import materials : DiffuseBRDF, Material, UniformPigment;
+    immutable Color cylinderColor = {0.3, 0.4, 0.8};
+    UniformPigment cylinderPig = new UniformPigment(cylinderColor);
+    DiffuseBRDF cylinderBRDF = new DiffuseBRDF(cylinderPig);
+    Material cylinderMaterial = Material(cylinderBRDF);
+
+    Cylinder c = new Cylinder(translation(Vec(-2.0, 3.0, 0.0)), cylinderMaterial, 2.0);
+
+    Vec2d uv;
+    uv = c.cylinderUVPoint(Point(3.0, 2.0, 1.0));
+    import std.stdio;
+    writeln(uv.u);
+}
+
+struct World
+{
+    Shape[] shapes;
+
+    pure nothrow this(Shape[] s)
+    {
+        shapes = s;
+    }
+
+    pure nothrow void addShape(Shape s)
+    {
+        shapes ~= s;
+    }
+
+    pure nothrow Nullable!HitRecord rayIntersection(in Ray ray)
+    {
+        Nullable!HitRecord closest;
+        Nullable!HitRecord intersection;
+
+        foreach (Shape s; shapes)
+        {
+            intersection = s.rayIntersection(ray);
+            if (intersection.isNull) continue;
+            if (closest.isNull || intersection.get.t < closest.get.t) closest = intersection;
+        }
+        return closest;
+    }
+
+    pure nothrow bool isPointVisible(in Point point, in Point obsPos)
+    {
+        immutable Vec direction = point - obsPos;
+        immutable Ray ray = {obsPos, direction, 1e-2 / direction.norm, 1.0};
+
+        foreach (Shape s; shapes) if (s.quickRayIntersection(ray)) return false;
+
+        return true;
+    }
+}
+
+unittest
+{
+    World world;
+
+    Sphere s1 = new Sphere(translation(vecX * 2.0));
+    Sphere s2 = new Sphere(translation(vecX * 8.0));
+    world.addShape(s1);
+    world.addShape(s2);
+
+    Nullable!HitRecord intersection1 = world.rayIntersection(Ray(Point(0.0, 0.0, 0.0), vecX));
+    assert(!intersection1.isNull);
+    assert(intersection1.get.worldPoint.xyzIsClose(Point(1.0, 0.0, 0.0)));
+    
+    Nullable!HitRecord intersection2 = world.rayIntersection(Ray(Point(10.0, 0.0, 0.0), -vecX));
+    assert(!intersection2.isNull);
+    assert(intersection2.get.worldPoint.xyzIsClose(Point(9.0, 0.0, 0.0)));
+}
+
+unittest
+{
+    World world;
+
+    Sphere s1 = new Sphere(translation(vecX * 2.0));
+    Sphere s2 = new Sphere(translation(vecX * 8.0));
+    world.addShape(s1);
+    world.addShape(s2);
+
+    assert(!world.isPointVisible(Point(10.0, 0.0, 0.0), Point(0.0, 0.0, 0.0)));
+    assert(!world.isPointVisible(Point(5.0, 0.0, 0.0), Point(0.0, 0.0, 0.0)));
+    assert(world.isPointVisible(Point(5.0, 0.0, 0.0), Point(4.0, 0.0, 0.0)));
+    assert(world.isPointVisible(Point(0.5, 0.0, 0.0), Point(0.0, 0.0, 0.0)));
+    assert(world.isPointVisible(Point(0.0, 10.0, 0.0), Point(0.0, 0.0, 0.0)));
+    assert(world.isPointVisible(Point(0.0, 0.0, 10.0), Point(0.0, 0.0, 0.0)));
+}