module shapes;

import std.algorithm : max, min, swap;
import geometry : Normal, Point, Vec, Vec2d, vecX, vecY, vecZ;
import hdrimage : areClose;
import materials : Material;
import ray;
import std.math : abs, acos, atan2, floor, PI, sqrt;
import std.typecons : Nullable;
import transformations : scaling, Transformation, translation, rotationX, rotationY, rotationZ;

///******************** HitRecord ********************
/// Struct HitRecord to keep in memory infos about intersection of a ray with an object 
struct HitRecord
{
    Point worldPoint;
    Normal normal;
    Vec2d surfacePoint;
    float t;
    Ray ray;
    Shape shape;

    /// Check if two HitRecord are close by calling the fuction areClose for every member
    pure nothrow @nogc @safe bool recordIsClose(in HitRecord hit) const
    {
        return worldPoint.xyzIsClose(hit.worldPoint) && normal.xyzIsClose(hit.normal) &&
        surfacePoint.uvIsClose(hit.surfacePoint) && areClose(t, hit.t) && ray.rayIsClose(hit.ray);
    }
}

pure nothrow @nogc @safe float[2] oneDimIntersections(in float origin, in float direction) 
{
    if(areClose(direction, 0.0))
        return (origin >= 0.0) && (origin <= 1.0) ?
            [-float.infinity, float.infinity] : [float.infinity, -float.infinity];

    float t1, t2;
    if (direction > 0.0)
    {
        t1 = -origin / direction;
        t2 = (1.0 - origin) / direction;
    }
    else
    {
        t1 = (1.0 - origin) / direction;
        t2 = -origin / direction;
    }
    return [t1, t2];
}

///******************** Shape ********************
/// Abstract class for a generic Shape
class Shape
{
    Transformation transf;
    Material material;

    pure nothrow @safe this(in Transformation t = Transformation(), Material m = Material())
    {
        transf = t;
        material = m;
    }

    /// Abstract method - Check and record an intersection between a Ray and a Shape
    abstract pure nothrow @safe Nullable!HitRecord rayIntersection(in Ray r);
    /// Abstract method - Look up quickly for intersection between a Ray and a Shape
    abstract pure nothrow @nogc @safe bool quickRayIntersection(in Ray r) const;
}

///******************** Sphere ********************
/// Class for a 3D Sphere centered in the origin of the axis
class Sphere : Shape
{
    /// Build a sphere - also with a tranformation and a material
    pure nothrow @safe this(in Transformation t = Transformation(), Material m = Material())
    {
        super(t, m);
    }

    /// Convert a 3D point (x, y, z) on the Sphere in a 2D point (u, v) on the screen/Image
    pure nothrow @nogc @safe Vec2d sphereUVPoint(in Point p) const
    {
        float z = p.z;
        if (z < -1.0 && z > -1.001) z = -1;
        if (z > 1.0 && z < 1.001) z = 1;

        immutable float u = atan2(p.y, p.x) / (2.0 * PI);
        return Vec2d(u < 0.0 ? u + 1.0 : u, acos(z) / PI);
    }

    /// Create a Normal to a Vector in a Point of the Sphere
    pure nothrow @nogc @safe Normal sphereNormal(in Point p, in Vec v) const
    {
        immutable Normal n = Normal(p.x, p.y, p.z);
        return p.convert * v < 0.0 ? n : -n;
    }

    /// Check and record an intersection between a Ray and a Sphere
    override pure nothrow @safe Nullable!HitRecord rayIntersection(in Ray r)
    {
        immutable Ray invR = transf.inverse * r;
        immutable Vec originVec = invR.origin.convert;

        immutable float halfB = originVec * invR.dir;
        immutable float a = invR.dir.squaredNorm;
        immutable float c = originVec.squaredNorm - 1.0;
        immutable float reducedDelta = halfB * halfB - a * c;

        Nullable!HitRecord hit;
        if (reducedDelta < 0.0) return hit;

        immutable float t1 = (-halfB - sqrt(reducedDelta)) / a;
        immutable float t2 = (-halfB + sqrt(reducedDelta)) / a;

        float firstHit;
        if (t1 > invR.tMin && t1 < invR.tMax) firstHit = t1;
        else if (t2 > invR.tMin && t2 < invR.tMax) firstHit = t2;
        else return hit;

        immutable Point hitPoint = invR.at(firstHit);
        hit = HitRecord(transf * hitPoint,
            transf * sphereNormal(hitPoint, invR.dir),
            sphereUVPoint(hitPoint),
            firstHit,
            r,
            this);
        return hit;
    }

    /// Look up quickly for intersection between a Ray and a Shape
    override pure nothrow @nogc @safe bool quickRayIntersection(in Ray r) const
    {
        immutable Ray invR = transf.inverse * r;
        immutable Vec originVec = invR.origin.convert;

        immutable float halfB = originVec * invR.dir;
        immutable float a = invR.dir.squaredNorm;
        immutable float c = originVec.squaredNorm - 1.0;
        immutable float reducedDelta = halfB * halfB - a * c;

        if (reducedDelta < 0.0) return false;

        immutable float t1 = (-halfB - sqrt(reducedDelta)) / a;
        immutable float t2 = (-halfB + sqrt(reducedDelta)) / a;
        return (t1 > invR.tMin && t1 < invR.tMax) || (t2 > invR.tMin && t2 < invR.tMax);
    }
}

///
unittest
{
    Sphere s = new Sphere();

    // rayIntersection with the Sphere
    assert(s.rayIntersection(Ray(Point(0.0, 10.0, 2.0), -vecZ)).isNull);

    Ray r1 = {Point(0.0, 0.0, 2.0), -vecZ};
    HitRecord h1 = s.rayIntersection(r1).get(HitRecord());

    // recordIsClose
    assert(HitRecord(
        Point(0.0, 0.0, 1.0),
        Normal(0.0, 0.0, 1.0),
        Vec2d(0.0, 0.0),
        1.0,
        r1).recordIsClose(h1));

    Ray r2 = {Point(3.0, 0.0, 0.0), -vecX};
    HitRecord h2 = s.rayIntersection(r2).get(HitRecord());
    assert(HitRecord(
        Point(1.0, 0.0, 0.0),
        Normal(1.0, 0.0, 0.0),
        Vec2d(0.0, 0.5),
        2.0,
        r2).recordIsClose(h2));

    Ray r3 = {Point(0.0, 0.0, 0.0), vecX};
    HitRecord h3 = s.rayIntersection(r3).get(HitRecord());
    assert(HitRecord(
        Point(1.0, 0.0, 0.0),
        Normal(-1.0, 0.0, 0.0),
        Vec2d(0.0, 0.5),
        1.0,
        r3).recordIsClose(h3));
}

/// 
unittest
{
    Sphere s = new Sphere(translation(Vec(10.0, 0.0, 0.0)));

    // Verify if the Sphere is correctly translated
    assert(s.rayIntersection(Ray(Point(0.0, 0.0, 2.0), -vecZ)).isNull);
    assert(s.rayIntersection(Ray(Point(-10.0, 0.0, 0.0), -vecZ)).isNull);

    Ray r1 = {Point(10.0, 0.0, 2.0), -vecZ};
    HitRecord h1 = s.rayIntersection(r1).get(HitRecord());
    assert(HitRecord(
        Point(10.0, 0.0, 1.0),
        Normal(0.0, 0.0, 1.0),
        Vec2d(0.0, 0.0),
        1.0,
        r1).recordIsClose(h1));

    Ray r2 = {Point(13.0, 0.0, 0.0), -vecX};
    HitRecord h2 = s.rayIntersection(r2).get(HitRecord());
    assert(HitRecord(
        Point(11.0, 0.0, 0.0),
        Normal(1.0, 0.0, 0.0),
        Vec2d(0.0, 0.5),
        2.0,
        r2).recordIsClose(h2));
}

///******************** Plane ********************
/// Class for a 3D infinite plane parallel to the x and y axis and passing through the origin
class Plane : Shape
{
    /// Build a plane - also with a tranformation and a material
    pure nothrow @safe this(in Transformation t = Transformation(), Material m = Material())
    {
        super(t, m);
    }

    /// Check and record an intersection between a Ray and a Plane
    override pure nothrow @safe Nullable!HitRecord rayIntersection(in Ray r)
    {
        Nullable!HitRecord hit;

        immutable Ray invR = transf.inverse * r;
        if (areClose(invR.dir.z, 0.0)) return hit;

        immutable float t = -invR.origin.z / invR.dir.z;
        if (t <= invR.tMin || t >= invR.tMax) return hit;

        immutable Point hitPoint = invR.at(t);
        hit = HitRecord(transf * hitPoint,
            transf * Normal(0.0, 0.0, invR.dir.z < 0.0 ? 1.0 : -1.0),
            Vec2d(hitPoint.x - floor(hitPoint.x), hitPoint.y - floor(hitPoint.y)),
            t,
            r,
            this);
        return hit;
    }

    /// Look up quickly for an intersection between a Ray and a Plane
    override pure nothrow @nogc @safe bool quickRayIntersection(in Ray r) const
    {
        Ray invR = transf.inverse * r;
        if (areClose(invR.dir.z, 0.0)) return false;

        float t = -invR.origin.z / invR.dir.z;
        if (t < invR.tMin || t > invR.tMax) return false; 

        return true;
    }
}

///
unittest
{
    Plane p = new Plane();

    Ray r1 = {Point(0.0, 0.0, 1.0), -vecZ};
    HitRecord h1 = p.rayIntersection(r1).get(HitRecord());
    assert(HitRecord(
        Point(0.0, 0.0, 0.0),
        Normal(0.0, 0.0, 1.0),
        Vec2d(0.0, 0.0),
        1.0,
        r1).recordIsClose(h1));

    Ray r2 = {Point(0.0, 0.0, 1.0), vecZ};
    Nullable!HitRecord h2 = p.rayIntersection(r2);

    // rayIntersection with the Plane
    assert(h2.isNull);

    Ray r3 = {Point(0.0, 0.0, 1.0), vecX};
    Nullable!HitRecord h3 = p.rayIntersection(r3);
    assert(h3.isNull);

    Ray r4 = {Point(0.0, 0.0, 1.0), vecY};
    Nullable!HitRecord h4 = p.rayIntersection(r4);
    assert(h4.isNull);
}

///
unittest
{
    Plane p = new Plane(rotationY(90.0));

    Ray r1 = {Point(1.0, 0.0, 0.0), -vecX};
    HitRecord h1 = p.rayIntersection(r1).get(HitRecord());

    // Verify if the Plane is correctly rotated
    assert(HitRecord(
        Point(0.0, 0.0, 0.0),
        Normal(1.0, 0.0, 0.0),
        Vec2d(0.0, 0.0),
        1.0,
        r1).recordIsClose(h1));

    Ray r2 = {Point(0.0, 0.0, 1.0), vecZ};
    Nullable!HitRecord h2 = p.rayIntersection(r2);
    assert(h2.isNull);

    Ray r3 = {Point(0.0, 0.0, 1.0), vecX};
    Nullable!HitRecord h3 = p.rayIntersection(r3);
    assert(h3.isNull);

    Ray r4 = {Point(0.0, 0.0, 1.0), vecY};
    Nullable!HitRecord h4 = p.rayIntersection(r4);
    assert(h4.isNull);
}

///
unittest
{
    Plane p = new Plane();

    Ray r1 = {Point(0.0, 0.0, 1.0), -vecZ};
    HitRecord h1 = p.rayIntersection(r1).get;

    // uvIsClose 
    assert(h1.surfacePoint.uvIsClose(Vec2d(0.0, 0.0)));

    Ray r2 = {Point(0.25, 0.75, 1.0), -vecZ};
    HitRecord h2 = p.rayIntersection(r2).get;
    assert(h2.surfacePoint.uvIsClose(Vec2d(0.25, 0.75)));

    Ray r3 = {Point(4.25, 7.75, 1.0), -vecZ};
    HitRecord h3 = p.rayIntersection(r3).get;
    assert(h3.surfacePoint.uvIsClose(Vec2d(0.25, 0.75)));
}

///******************** AABox ********************
/// Class for a 3D Axis Aligned Box
class AABox : Shape
{
    /// Build an AABox - also with a transformation and a material
    pure nothrow @safe this(in Transformation t = Transformation(), Material m = Material())
    {
        super(t, m);
    }

    pure nothrow @safe this(in Point min, in Point max,
        in float xAngleInDegrees = 0.0, in float yAngleInDegrees = 0.0,
        in float zAngleInDegrees = 0.0, Material m = Material())
    {
        Transformation scale = scaling(max - min);
        Transformation transl = translation(min.convert);

        Transformation rotation;
        if (xAngleInDegrees % 360 != 0) rotation = rotationX(xAngleInDegrees) * rotation;
        if (yAngleInDegrees % 360 != 0) rotation = rotationY(yAngleInDegrees) * rotation;
        if (zAngleInDegrees % 360 != 0) rotation = rotationZ(zAngleInDegrees) * rotation;

        transf = transl * rotation * scale;
        material = m;
    }

    pure nothrow @nogc @safe float[2] boxIntersections(in Ray r) const
    {
        immutable float[2] tX = oneDimIntersections(r.origin.x, r.dir.x);
        immutable float[2] tY = oneDimIntersections(r.origin.y, r.dir.y);
        immutable float[2] tZ = oneDimIntersections(r.origin.z, r.dir.z);
        return [max(tX[0], tY[0], tZ[0]), min(tX[1], tY[1], tZ[1])];
    }

    pure nothrow @nogc @safe Vec2d boxUVPoint(in Point p) const
    {
        Vec2d boxUV;
        if (areClose(p.x, 0.0)) boxUV = Vec2d((1.0 + p.y) / 3.0, (2.0 + p.z) / 4.0);
        else if (areClose(p.x, 1.0)) boxUV = Vec2d((1.0 + p.y) / 3.0, (1.0 - p.z) / 4.0);
        else if (areClose(p.y, 0.0)) boxUV = Vec2d((1.0 - p.x) / 3.0, (2.0 + p.z) / 4.0);
        else if (areClose(p.y, 1.0)) boxUV = Vec2d((2.0 + p.x) / 3.0, (2.0 + p.z) / 4.0);
        else if (areClose(p.z, 0.0)) boxUV = Vec2d((1.0 + p.y) / 3.0, (2.0 - p.x) / 4.0);
        else
        {
            assert(areClose(p.z, 1.0));
            boxUV = Vec2d((1.0 + p.y) / 3.0, (3.0 + p.x) / 4.0);
        }

        if (boxUV.u < 0.0 && boxUV.u > -1e-4) boxUV.u = 0.0;
        else if (boxUV.u > 1.0 && boxUV.u < 1.0001) boxUV.u = 1.0;
        if (boxUV.v < 0.0 && boxUV.v > -1e-4) boxUV.v = 0.0;
        else if (boxUV.v > 1.0 && boxUV.v < 1.0001) boxUV.v = 1.0;

        return boxUV;
    }

    pure nothrow @nogc @safe Normal boxNormal(in Point p, in Vec v) const
    {
        if (areClose(p.x, 0.0) || areClose(p.x, 1.0))
            return Normal(v.x < 0.0 ? 1.0 : -1.0, 0.0, 0.0);
        else if (areClose(p.y, 0.0) || areClose(p.y, 1.0))
            return Normal(0.0, v.y < 0.0 ? 1.0 : -1.0, 0.0);
        else
        {
            assert(areClose(p.z, 0.0) || areClose(p.z, 1.0));
            return Normal(0.0, 0.0, v.z < 0.0 ? 1.0 : -1.0);
        }
    }

    override pure nothrow @safe Nullable!HitRecord rayIntersection(in Ray r)
    {
        Nullable!HitRecord hit;

        immutable Ray invR = transf.inverse * r;
        immutable float[2] t = boxIntersections(invR);

        float firstHit;
        if (t[0] > t[1]) return hit;
        if (t[0] > invR.tMin && t[0] < invR.tMax) firstHit = t[0];
        else if (t[1] > invR.tMin && t[1] < invR.tMax) firstHit = t[1];
        else return hit;

        immutable Point hitPoint = invR.at(firstHit);
        hit = HitRecord(transf * hitPoint,
            transf * boxNormal(hitPoint, invR.dir),
            boxUVPoint(hitPoint),
            firstHit,
            r,
            this);
        return hit;
    }

    override pure nothrow @nogc @safe bool quickRayIntersection(in Ray r) const
    {
        immutable Ray invR = transf.inverse * r;
        immutable float[2] t = boxIntersections(invR);
        if (t[0] > t[1] || t[0] >= invR.tMax || t[1] <= invR.tMin) return false;
        return (t[0] > invR.tMin) || (t[1] < invR.tMax);
    }
}

unittest
{
    Vec translVec = {1.0, 2.0, 4.0}, scaleVec = {-2.0, 3.0, 1.0};
    Transformation scale = scaling(scaleVec);
    Transformation rotY = rotationY(-30.0);
    Transformation transl = translation(translVec);

    Point p1 = {1.0, 2.0, 4.0}, p2 = {-1.0, 5.0, 5.0};
    AABox pointsConstructorBox = new AABox(p1, p2, 0.0, 330.0, 0.0);
    assert(pointsConstructorBox.transf.transfIsClose(transl * rotY * scale));
}

unittest
{
    AABox box = new AABox();

    Ray r1 = {Point(-2.0, 0.5, 0.0), -vecX};
    assert(!box.quickRayIntersection(r1));
    Nullable!HitRecord h1 = box.rayIntersection(r1);
    assert(h1.isNull);

    Ray r2 = {Point(0.0, 0.3, 0.7), vecY};
    assert(box.quickRayIntersection(r2));
    HitRecord h2 = box.rayIntersection(r2).get(HitRecord());
    assert(HitRecord(
        Point(0.0, 1.0, 0.7),
        Normal(-1.0, 0.0, 0.0),
        Vec2d(2.0 / 3.0, 0.675),
        0.7,
        r2,
        box).recordIsClose(h2));

    Ray r3 = {Point(-4.0, -1.0, -2.0), 8.0 * vecX + 3.0 * vecY + 6.0 * vecZ};
    assert(box.quickRayIntersection(r3));
    HitRecord h3 = box.rayIntersection(r3).get(HitRecord());
    assert(HitRecord(
        Point(0.0, 0.5, 1.0),
        Normal(-1.0, 0.0, 0.0),
        Vec2d(0.5, 0.75),
        0.5,
        r3,
        box).recordIsClose(h3));
}

unittest
{
    Vec translVec = {-1.0, 2.0, 4.0}, scaleVec = {2.0, 3.0, -0.8};
    Transformation scale = scaling(scaleVec);
    Transformation rotY = rotationY(-30.0);
    Transformation transl = translation(translVec);
    
    AABox box = new AABox(transl * rotY * scale);
    float z = 4.0 - sqrt(3.0) / 3.0;

    Point p1 = {-1.0, 2.0, 4.0}, p2 = {1.0, 5.0, 3.2};
    AABox pointsConstructorBox = new AABox(p1, p2, 0.0, -30.0, 0.0);
    assert(pointsConstructorBox.transf.transfIsClose(box.transf));

    Ray r1 = {Point(-1.0, 8.0, z), -vecY};
    assert(!box.quickRayIntersection(r1));
    Nullable!HitRecord h1 = box.rayIntersection(r1);
    assert(h1.isNull);

    Ray r2 = {Point(-0.66667, 8.0, z), -vecY};
    assert(!box.quickRayIntersection(r2));
    Nullable!HitRecord h2 = box.rayIntersection(r2);
    assert(h2.isNull);

    Ray r3 = {Point(-2.0 / 3.0, 8.0, z), -vecY};
    assert(box.quickRayIntersection(r3));
    HitRecord h3 = box.rayIntersection(r3).get(HitRecord());
    assert(HitRecord(
        Point(-2.0 / 3.0, 5.0, z),
        0.5 * Normal(-sqrt(3.0) / 2.0, 0.0, -0.5),
        Vec2d(2.0 / 3.0, 17.0 / 24.0),
        3.0,
        r3,
        box).recordIsClose(h3));

    Ray r4 = {Point(-0.5, 8.0, z), -vecY};
    assert(box.quickRayIntersection(r4));
    HitRecord h4 = box.rayIntersection(r4).get(HitRecord());
    assert(HitRecord(
        Point(-0.5, 5.0, z),
        (1.0 / 3.0) * Normal(0.0, 1.0, 0.0),
        Vec2d((48.0 + sqrt(3.0)) / 72.0, 47.0 / 64.0),
        3.0,
        r4,
        box).recordIsClose(h4));

    Ray r5 = {Point(-2.0 / 5.0, 0.0, z), vecY};
    assert(box.quickRayIntersection(r5));
    HitRecord h5 = box.rayIntersection(r5).get(HitRecord());
    assert(HitRecord(
        Point(-0.4, 2.0, z),
        (1.0 / 3.0) * Normal(0.0, -1.0, 0.0),
        Vec2d((15.0 - sqrt(3.0)) / 45.0, 0.75),
        2.0,
        r5,
        box).recordIsClose(h5));

    Ray r6 = {Point(0.40001, 8.0, z), -vecY};
    assert(!box.quickRayIntersection(r6));
    Nullable!HitRecord h6 = box.rayIntersection(r6);
    assert(h6.isNull);

    Ray r7 = {Point(1.0, 8.0, z), -vecY};
    assert(!box.quickRayIntersection(r7));
    Nullable!HitRecord h7 = box.rayIntersection(r7);
    assert(h7.isNull);

    Ray vertical1 = {Point(sqrt(3.0) / 4.0 - 1.0, 3.8, 4.5), -vecZ};
    assert(box.quickRayIntersection(vertical1));
    HitRecord hVert1 = box.rayIntersection(vertical1).get(HitRecord());
    assert(HitRecord(
        Point(sqrt(3.0) / 4.0 - 1.0, 3.8, 4.25),
        1.25 * Normal(-0.5, 0.0, sqrt(3.0) / 2.0),
        Vec2d(8.0 / 15.0, 0.4375),
        0.25,
        vertical1,
        box).recordIsClose(hVert1));

    Ray vertical2 = {Point(sqrt(3.0) - 0.9, 3.0, 5.0 + 0.9 * sqrt(3.0)), -vecZ};
    assert(box.quickRayIntersection(vertical2));
    HitRecord hVert2 = box.rayIntersection(vertical2).get(HitRecord());
    assert(HitRecord(
        Point(sqrt(3.0) - 0.9, 3.0, 5.0 - 0.1 * sqrt(3.0)),
        0.5 * Normal(sqrt(3.0) / 2.0, 0.0, 0.5),
        Vec2d(4.0 / 9.0, 0.1875),
        sqrt(3.0),
        vertical2,
        box).recordIsClose(hVert2));
}

// ******************** CylinderShell ********************
/// Class for a 3D Cylinder shell (lateral suface) aligned with the z axis
class CylinderShell : Shape
{
    /// Build a CylinderShell - Parameters: tranformation and material
    pure nothrow @safe this(in Transformation t = Transformation(), Material m = Material())
    {
        super(t, m);
    }
    /// Build a CylinderShell - Parameters: the radius, the center point of the upper face and lower face and the material
    pure nothrow @safe this(in float radius, in Point minCenter,
        in Point maxCenter, Material m = Material())
    in (!areClose(radius, 0.0))
    in (!minCenter.xyzIsClose(maxCenter))
    {
        immutable float length = (maxCenter - minCenter).norm;
        Transformation scale = scaling(Vec(radius, radius, length));
        Transformation transl = translation(minCenter.convert);

        Transformation rotation;
        immutable float colatCosine = (maxCenter.z - minCenter.z) / length;
        if (!areClose(colatCosine, 1.0))
        {
            immutable float colatSine = sqrt(1.0 - colatCosine * colatCosine);
            rotation = rotationY(colatCosine, colatSine) * rotation;

            immutable float longCosine = (maxCenter.x - minCenter.x) / (length * colatSine);
            if (!areClose(longCosine, 1.0))
            {
<<<<<<< HEAD
                immutable float longSine = sqrt(1.0 - longCosine * longCosine);
=======
                immutable float longSine = (maxCenter.y - minCenter.y) / (length * colatSine);
>>>>>>> a3307f46
                rotation = rotationZ(longCosine, longSine) * rotation;
            }
        }

        transf = transl * rotation * scale;
        material = m;
    }
    /// Build a Cylinder - Parameters: the radius, the lenght, the translation Vector and the material
    pure nothrow @safe this(in float radius, in float length,
        in Vec translVec = Vec(), Material m = Material())
    in (!areClose(radius, 0.0))
    in (!areClose(length, 0.0))
    {
        transf = translation(translVec) * scaling(Vec(radius, radius, length));
        material = m;
    }

    pure nothrow @nogc @safe float[2] cylShellIntersections(in Ray r) const
    {
        immutable float c = r.origin.x * r.origin.x + r.origin.y * r.origin.y - 1.0;
        if (areClose(r.dir.x, 0.0) && areClose(r.dir.y, 0.0))
            return (c <= 0.0) ?
                [-float.infinity, float.infinity] : [float.infinity, -float.infinity];

        immutable float halfB = r.origin.x * r.dir.x + r.origin.y * r.dir.y;
        immutable float a = r.dir.x * r.dir.x + r.dir.y * r.dir.y;
        immutable float reducedDelta = halfB * halfB - a * c;
        if (reducedDelta < 0.0) return [float.infinity, -float.infinity];

        immutable float t1 = (-halfB - sqrt(reducedDelta)) / a;
        immutable float t2 = (-halfB + sqrt(reducedDelta)) / a;
        return [t1, t2];
    }

    /// Convert a 3D point (x, y, z) on the Cylinder in a 2D point (u, v) on the screen/Image
    pure nothrow @nogc @safe Vec2d cylShellUVPoint(in Point p) const
    {
        immutable float u = atan2(p.y, p.x) / (2.0 * PI);
        return Vec2d(u < 0.0 ? u + 1.0 : u, p.z);
    }

    /// Create a Normal to a Vector in a Point of the Cylinder surface
    pure nothrow @nogc @safe Normal cylShellNormal(in Point p, in Vec v) const
    {
        immutable Normal n = Normal(p.x, p.y, 0.0);
        return p.x * v.x + p.y * v.y < 0.0 ? n : -n;
    }

    /// Check and record an intersection between a Ray and a Cylinder
    override pure nothrow @safe Nullable!HitRecord rayIntersection(in Ray ray)
    {
        Nullable!HitRecord hit;
        immutable Ray invR = transf.inverse * ray;

        immutable float[2] tShell = cylShellIntersections(invR);
        if(tShell[0] >= invR.tMax || tShell[1] <= invR.tMin) return hit;
        immutable float[2] tZ = oneDimIntersections(invR.origin.z, invR.dir.z);
        if (tShell[0] >= tZ[1] || tShell[1] <= tZ[0]) return hit;

        float firstHit;
        if (tShell[0] > tZ[0] && tShell[0] > invR.tMin) firstHit = tShell[0];
        else if (tShell[1] < tZ[1] && tShell[1] < invR.tMax) firstHit = tShell[1];
        else return hit;

        immutable Point hitPoint = invR.at(firstHit);
        hit = HitRecord(transf * hitPoint,
            transf * cylShellNormal(hitPoint, invR.dir),
            cylShellUVPoint(hitPoint),
            firstHit,
            ray,
            this);
        return hit;
    }

   /// Look up quickly for intersection between a Ray and a CylinderShell
    override pure nothrow @nogc @safe bool quickRayIntersection(in Ray ray) const
    {
        immutable Ray invR = transf.inverse * ray;

        immutable float[2] tShell = cylShellIntersections(invR);
        if(tShell[0] >= invR.tMax || tShell[1] <= invR.tMin) return false;
        immutable float[2] tZ = oneDimIntersections(invR.origin.z, invR.dir.z);
        if (tShell[0] > tZ[1] || tShell[1] < tZ[0]) return false;

        return (tShell[0] >= tZ[0] && tShell[0] > invR.tMin)
            || (tShell[1] <= tZ[1] && tShell[1] < invR.tMax);
    }
}

unittest
{
    import hdrimage : Color;
    import materials : DiffuseBRDF, Material, UniformPigment;
    immutable Color cylinderShellColor = {1.0, 0.0, 0.0};
    UniformPigment cylinderShellPig = new UniformPigment(cylinderShellColor);
    DiffuseBRDF cylinderShellBRDF = new DiffuseBRDF(cylinderShellPig);
    Material cylinderShellMaterial = Material(cylinderShellBRDF);

    Point pMin = {1.0, 1.0, 0.0};
    CylinderShell c1 = new CylinderShell(translation(pMin.convert) * scaling(Vec(1.0, 1.0, 2.0)), cylinderShellMaterial);
    CylinderShell c2 = new CylinderShell(1.0, pMin, pMin + 2 * vecZ, cylinderShellMaterial);
    CylinderShell c3 = new CylinderShell(1.0, 2.0, Vec(1.0, 1.0, 0.0), cylinderShellMaterial);

    Vec2d uv1, uv2, uv3;
    uv1 = c1.cylShellUVPoint(Point(0.0, 1.0, 0.0));
    uv2 = c2.cylShellUVPoint(Point(0.0, 1.0, 0.0));
    uv3 = c3.cylShellUVPoint(Point(0.0, 1.0, 0.0));

    assert(uv1.uvIsClose(uv2));
    assert(uv1.uvIsClose(uv3));
    assert(uv2.uvIsClose(uv3));

    Ray r1 = Ray(Point(-1.0, 1.0, 1.0), vecX);
    Ray r2 = Ray(Point(-1.0, 1.0, 0.0), Vec(1.0, 0.5, 0.0));
    Ray r3 = Ray(Point(-1.0, 1.0, -1e-10), vecX);
    Ray r4 = Ray(Point(1.0, 1.0, 3.0), -vecZ);

    assert(c1.quickRayIntersection(r1));
    assert(c1.quickRayIntersection(r2));
    assert(!c1.quickRayIntersection(r3));
    assert(!c1.quickRayIntersection(r4));

    HitRecord h1 = c1.rayIntersection(r1).get;
    assert(h1.worldPoint.xyzIsClose(Point(0.0, 1.0, 1.0)));
}

unittest
{
    import hdrimage : Color;
    import materials : DiffuseBRDF, Material, UniformPigment;
    immutable Color cylinderShellColor = {1.0, 0.0, 0.0};
    UniformPigment cylinderShellPig = new UniformPigment(cylinderShellColor);
    DiffuseBRDF cylinderShellBRDF = new DiffuseBRDF(cylinderShellPig);
    Material cylinderShellMaterial = Material(cylinderShellBRDF);

// Rotation of a CylinderShell
    Ray rayYep = Ray(Point(0.0, 3.0, 0.0), -vecY);
    Ray rayNop = Ray(Point(0.0, -1.0, 2.0), Vec(0.0, 1.0, -1.0));
    
    CylinderShell c2 = new CylinderShell(1.0, Point(0.0, 1.0, 0.0), Point(0.0, 0.0, 1.0), cylinderShellMaterial);
    assert(c2.quickRayIntersection(rayYep));
    assert(!c2.quickRayIntersection(rayNop));

    HitRecord h2 = c2.rayIntersection(rayYep).get;

    //assert(h2.worldPoint.xyzIsClose(Point(0.0, 0.0, 0.0))); 
    // Problem in constructor 2: 
    // not working because the CylinderShell is on the other side as one can see below
    assert(h2.worldPoint.xyzIsClose(Point(0.0, 1+sqrt(2.0), 0)));

    // conflict in constructor 1: 
    CylinderShell c1 = new CylinderShell(translation(Vec(0.0, 1.0, 0.0)) * rotationX(45), cylinderShellMaterial);
    
    assert(!c1.quickRayIntersection(rayNop));
    Nullable!HitRecord hit = c1.rayIntersection(rayNop);
    assert(hit.isNull);

    // quickRayIntersection finds the intersection
    assert(c1.quickRayIntersection(rayYep));
    // rayIntersection doesn't
    Nullable!HitRecord h1 = c1.rayIntersection(rayYep); 
    assert(h1.isNull);
    // import std.stdio;
    // writeln(h1.worldPoint);
    // assert(h1.worldPoint.xyzIsClose(Point(0.0, 0.0, 0.0)));

    // Ray horizontal = {Point(0.0, 3.0, 0.0), -vecY};
    // assert(c1.quickRayIntersection(horizontal));
    // HitRecord hHor = c1.rayIntersection(horizontal).get(HitRecord());
    // assert(HitRecord(
    //     Point(0.0,3.0, 0.0),
    //     Normal(1.0, 1.0, 1.0),
    //     Vec2d( 0.0, 0.0), // u = 0.0 or +-PI/2PI = +-0.5
    //     3.0,
    //     horizontal,
    //     c1).recordIsClose(hHor));
}

// ******************** Cylinder ********************
/// Class for a 3D Cylinder aligned with the z axis
class Cylinder : CylinderShell
{
    /// Build a Cylinder - Parameters: tranformation and material
    pure nothrow @safe this(in Transformation t = Transformation(), Material m = Material())
    {
        super(t, m);
    }

    /// Build a Cylinder - Parameters: the radius, the center point of the upper face and lower face and the material
    pure nothrow @safe this(in float radius, in Point minCenter,
        in Point maxCenter, Material m = Material())
    {
        super(radius, minCenter, maxCenter, m);
    }
    /// Build a Cylinder - Parameters: the radius, the lenght, the transformation and the material
    pure nothrow @safe this(in float radius, in float length,
        in Vec translVec = Vec(), Material m = Material())
    {
        super(radius, length, translVec, m);
    }

    /// Find and record the t of intersection between a Ray given and the Cylinder
    pure nothrow @nogc @safe float[2] cylinderIntersections(in Ray r) const
    {
        immutable float[2] tShell = cylShellIntersections(r);
        immutable float[2] tZ = oneDimIntersections(r.origin.z, r.dir.z);
        return [max(tShell[0], tZ[0]), min(tShell[1], tZ[1])];
    }

    /// Convert a 3D point (x, y, z) on the Cylinder in a 2D point (u, v) on the screen/Image
    pure nothrow @nogc @safe Vec2d cylinderUVPoint(in Point p) const
    {
        float u = atan2(p.y, p.x) / (2.0 * PI);
        if (u < 0.0) ++u;
        immutable float quarterRho = 0.25 * (p.x * p.x + p.y * p.y);

        if (areClose(p.z, 0.0)) return Vec2d(u, quarterRho);
        if (areClose(p.z, 1.0)) return Vec2d(u, 1.0 - quarterRho);
        return Vec2d(u, 0.25 + 0.5 * p.z);
    }

    /// Create a Normal to a Vector in a Point of the Cylinder surface
    pure nothrow @nogc @safe Normal cylinderNormal(in Point p, in Vec v) const
    {
        if (!areClose(p.z, 0.0) && !areClose(p.z, 1.0)) return cylShellNormal(p, v);
        immutable Normal n = Normal(0.0, 0.0, 1.0);
        return v.z < 0.0 ? n : -n;
    }

    /// Check and record an intersection between a Ray and a Cylinder
    override pure nothrow @safe Nullable!HitRecord rayIntersection(in Ray ray)
    {
        Nullable!HitRecord hit;

        immutable Ray invR = transf.inverse * ray;
        immutable float[2] t = cylinderIntersections(invR);

        float firstHit;
        if (t[0] >= t[1]) return hit;
        if (t[0] > invR.tMin && t[0] < invR.tMax) firstHit = t[0];
        else if (t[1] > invR.tMin && t[1] < invR.tMax) firstHit = t[1];
        else return hit;

        immutable Point hitPoint = invR.at(firstHit);
        hit = HitRecord(transf * hitPoint,
            transf * cylinderNormal(hitPoint, invR.dir),
            cylinderUVPoint(hitPoint),
            firstHit,
            ray,
            this);
        return hit;
    }

   /// Look up quickly for intersection between a Ray and a Cylinder
    override pure nothrow @nogc @safe bool quickRayIntersection(in Ray ray) const
    {
        immutable Ray invR = transf.inverse * ray;
        immutable float[2] t = cylinderIntersections(invR);
        if (t[0] > t[1] || t[0] >= invR.tMax || t[1] <= invR.tMin) return false;
        return (t[0] > invR.tMin) || (t[1] < invR.tMax);
    }
}

unittest
{
    import hdrimage : Color;
    import materials : DiffuseBRDF, Material, UniformPigment;
    immutable Color cylinderColor = {1.0, 0.0, 0.0};
    UniformPigment cylinderPig = new UniformPigment(cylinderColor);
    DiffuseBRDF cylinderBRDF = new DiffuseBRDF(cylinderPig);
    Material cylinderMaterial = Material(cylinderBRDF);

    Point pMin = {1.0, 1.0, 0.0};
    Cylinder c1 = new Cylinder(translation(pMin.convert) * scaling(Vec(1.0, 1.0, 2.0)), cylinderMaterial);
    Cylinder c2 = new Cylinder(1.0, pMin, pMin + 2 * vecZ, cylinderMaterial);
    Cylinder c3 = new Cylinder(1.0, 2.0, Vec(1.0, 1.0, 0.0), cylinderMaterial);

    Vec2d uv1, uv2, uv3;
    uv1 = c1.cylinderUVPoint(Point(0.0, 1.0, 0.0));
    uv2 = c2.cylinderUVPoint(Point(0.0, 1.0, 0.0));
    uv3 = c3.cylinderUVPoint(Point(0.0, 1.0, 0.0));

    assert(uv1.uvIsClose(uv2));
    assert(uv1.uvIsClose(uv3));
    assert(uv2.uvIsClose(uv3));

    Ray r1 = Ray(Point(-1.0, 1.0, 1.0), vecX);
    assert(c1.quickRayIntersection(r1));
    HitRecord hit1 = c1.rayIntersection(r1).get(HitRecord());
        assert(HitRecord(
            Point(0.0, 1.0, 1.0),
            Normal(-1.0, 0.0, 0.0),
            Vec2d( 0.5, 0.5), 
            1.0,
            r1,
            c1).recordIsClose(hit1));

    Ray r2 = Ray(Point(-1.0, 1.0, 0.0), Vec(1.0, 0.5, 0.0));
    assert(c1.quickRayIntersection(r2));
    HitRecord hit2 = c1.rayIntersection(r2).get(HitRecord());
    assert(HitRecord(
        Point(0.2, 1.6, 0.0),
        Normal(0.0, 0.0, -0.5),
        Vec2d((PI-acos(0.8))/(2*PI) , 0.25), 
        1.2,
        r2,
        c1).recordIsClose(hit2));

    Ray r3 = Ray(Point(-1.0, 1.0, -1e-10), vecX);
    assert(!c1.quickRayIntersection(r3));
    Nullable!HitRecord hit3 = c1.rayIntersection(r3);
    assert(hit3.isNull);
    
    Ray r4 = Ray(Point(1.0, 1.0, 3.0), -vecZ);
    assert(c1.quickRayIntersection(r4));
    HitRecord vertical = c1.rayIntersection(r4).get(HitRecord());
    assert(HitRecord(
        Point(1.0, 1.0, 2.0),
        Normal(0.0, 0.0, 0.5), 
        Vec2d(0.0 , 1.0), 
        1.0,
        r4,
        c1).recordIsClose(vertical));
}

unittest
{
    import hdrimage : Color;
    import materials : DiffuseBRDF, Material, UniformPigment;
    immutable Color cylinderColor = {1.0, 0.0, 0.0};
    UniformPigment cylinderPig = new UniformPigment(cylinderColor);
    DiffuseBRDF cylinderBRDF = new DiffuseBRDF(cylinderPig);
    Material cylinderMaterial = Material(cylinderBRDF);


// // Rotation of a Cylinder


//     Ray rayYep = Ray(Point(0.0, 3.0, 0.0), -vecY);
//     Ray rayNop = Ray(Point(0.0, -1.0, 2.0), Vec(0.0, 1.0, -1.0));
    
//     CylinderShell c2 = new CylinderShell(1.0, Point(0.0, 1.0, 0.0), Point(0.0, 0.0, 1.0), cylinderShellMaterial);
//     assert(c2.quickRayIntersection(rayYep));
//     assert(!c2.quickRayIntersection(rayNop));

//     HitRecord h2 = c2.rayIntersection(rayYep).get;

//     //assert(h2.worldPoint.xyzIsClose(Point(0.0, 0.0, 0.0))); 
//     // Problem in constructor 2: 
//     // not working because the CylinderShell is on the other side as one can see below
//     assert(h2.worldPoint.xyzIsClose(Point(0.0, 1+sqrt(2.0), 0)));

//     // conflict in constructor 1: 
//     CylinderShell c1 = new CylinderShell(translation(Vec(0.0, 1.0, 0.0)) * rotationX(45), cylinderShellMaterial);
    
//     assert(!c1.quickRayIntersection(rayNop));
//     Nullable!HitRecord hit = c1.rayIntersection(rayNop);
//     assert(hit.isNull);

//     // quickRayIntersection finds the intersection
//     assert(c1.quickRayIntersection(rayYep));
//     // rayIntersection doesn't
//     Nullable!HitRecord h1 = c1.rayIntersection(rayYep); 
//     assert(h1.isNull);
//     // import std.stdio;
//     // writeln(h1.worldPoint);
//     // assert(h1.worldPoint.xyzIsClose(Point(0.0, 0.0, 0.0)));

//     // Ray horizontal = {Point(0.0, 3.0, 0.0), -vecY};
//     // assert(c1.quickRayIntersection(horizontal));
//     // HitRecord hHor = c1.rayIntersection(horizontal).get(HitRecord());
//     // assert(HitRecord(
//     //     Point(0.0,3.0, 0.0),
//     //     Normal(1.0, 1.0, 1.0),
//     //     Vec2d( 0.0, 0.0), // u = 0.0 or +-PI/2PI = +-0.5
//     //     3.0,
//     //     horizontal,
//     //     c1).recordIsClose(hHor));
}

struct World
{
    Shape[] shapes;

    pure nothrow @safe this(Shape[] s)
    {
        shapes = s;
    }

    pure nothrow @safe void addShape(Shape s)
    {
        shapes ~= s;
    }

    pure nothrow @safe Nullable!HitRecord rayIntersection(in Ray ray)
    {
        Nullable!HitRecord closest;
        Nullable!HitRecord intersection;

        foreach (Shape s; shapes)
        {
            intersection = s.rayIntersection(ray);
            if (intersection.isNull) continue;
            if (closest.isNull || intersection.get.t < closest.get.t) closest = intersection;
        }
        return closest;
    }

    pure nothrow @nogc @safe bool isPointVisible(in Point point, in Point obsPos)
    {
        immutable Vec direction = point - obsPos;
        immutable Ray ray = {obsPos, direction, 1e-2 / direction.norm, 1.0};

        foreach (Shape s; shapes) if (s.quickRayIntersection(ray)) return false;

        return true;
    }
}

unittest
{
    World world;

    Sphere s1 = new Sphere(translation(vecX * 2.0));
    Sphere s2 = new Sphere(translation(vecX * 8.0));
    world.addShape(s1);
    world.addShape(s2);

    Nullable!HitRecord intersection1 = world.rayIntersection(Ray(Point(0.0, 0.0, 0.0), vecX));
    assert(!intersection1.isNull);
    assert(intersection1.get.worldPoint.xyzIsClose(Point(1.0, 0.0, 0.0)));
    
    Nullable!HitRecord intersection2 = world.rayIntersection(Ray(Point(10.0, 0.0, 0.0), -vecX));
    assert(!intersection2.isNull);
    assert(intersection2.get.worldPoint.xyzIsClose(Point(9.0, 0.0, 0.0)));
}

unittest
{
    World world;

    Sphere s1 = new Sphere(translation(vecX * 2.0));
    Sphere s2 = new Sphere(translation(vecX * 8.0));
    world.addShape(s1);
    world.addShape(s2);

    assert(!world.isPointVisible(Point(10.0, 0.0, 0.0), Point(0.0, 0.0, 0.0)));
    assert(!world.isPointVisible(Point(5.0, 0.0, 0.0), Point(0.0, 0.0, 0.0)));
    assert(world.isPointVisible(Point(5.0, 0.0, 0.0), Point(4.0, 0.0, 0.0)));
    assert(world.isPointVisible(Point(0.5, 0.0, 0.0), Point(0.0, 0.0, 0.0)));
    assert(world.isPointVisible(Point(0.0, 10.0, 0.0), Point(0.0, 0.0, 0.0)));
    assert(world.isPointVisible(Point(0.0, 0.0, 10.0), Point(0.0, 0.0, 0.0)));
}<|MERGE_RESOLUTION|>--- conflicted
+++ resolved
@@ -9,7 +9,7 @@
 import std.typecons : Nullable;
 import transformations : scaling, Transformation, translation, rotationX, rotationY, rotationZ;
 
-///******************** HitRecord ********************
+// ******************** HitRecord ********************
 /// Struct HitRecord to keep in memory infos about intersection of a ray with an object 
 struct HitRecord
 {
@@ -48,7 +48,7 @@
     return [t1, t2];
 }
 
-///******************** Shape ********************
+// ******************** Shape ********************
 /// Abstract class for a generic Shape
 class Shape
 {
@@ -67,7 +67,7 @@
     abstract pure nothrow @nogc @safe bool quickRayIntersection(in Ray r) const;
 }
 
-///******************** Sphere ********************
+// ******************** Sphere ********************
 /// Class for a 3D Sphere centered in the origin of the axis
 class Sphere : Shape
 {
@@ -212,7 +212,7 @@
         r2).recordIsClose(h2));
 }
 
-///******************** Plane ********************
+// ******************** Plane ********************
 /// Class for a 3D infinite plane parallel to the x and y axis and passing through the origin
 class Plane : Shape
 {
@@ -334,7 +334,7 @@
     assert(h3.surfacePoint.uvIsClose(Vec2d(0.25, 0.75)));
 }
 
-///******************** AABox ********************
+// ******************** AABox ********************
 /// Class for a 3D Axis Aligned Box
 class AABox : Shape
 {
@@ -598,11 +598,7 @@
             immutable float longCosine = (maxCenter.x - minCenter.x) / (length * colatSine);
             if (!areClose(longCosine, 1.0))
             {
-<<<<<<< HEAD
-                immutable float longSine = sqrt(1.0 - longCosine * longCosine);
-=======
                 immutable float longSine = (maxCenter.y - minCenter.y) / (length * colatSine);
->>>>>>> a3307f46
                 rotation = rotationZ(longCosine, longSine) * rotation;
             }
         }
@@ -702,7 +698,7 @@
     Material cylinderShellMaterial = Material(cylinderShellBRDF);
 
     Point pMin = {1.0, 1.0, 0.0};
-    CylinderShell c1 = new CylinderShell(translation(pMin.convert) * scaling(Vec(1.0, 1.0, 2.0)), cylinderShellMaterial);
+    CylinderShell c1 = new CylinderShell(translation(pMin.convert)*scaling(Vec(1.0, 1.0, 2.0)), cylinderShellMaterial);
     CylinderShell c2 = new CylinderShell(1.0, pMin, pMin + 2 * vecZ, cylinderShellMaterial);
     CylinderShell c3 = new CylinderShell(1.0, 2.0, Vec(1.0, 1.0, 0.0), cylinderShellMaterial);
 
@@ -739,46 +735,49 @@
     Material cylinderShellMaterial = Material(cylinderShellBRDF);
 
 // Rotation of a CylinderShell
-    Ray rayYep = Ray(Point(0.0, 3.0, 0.0), -vecY);
-    Ray rayNop = Ray(Point(0.0, -1.0, 2.0), Vec(0.0, 1.0, -1.0));
+
+    // conflict in Constructor 1: 
+    CylinderShell csRot1 = new CylinderShell(translation(Vec(0.0, 1.0, 0.0)) * rotationX(45), cylinderShellMaterial);
     
-    CylinderShell c2 = new CylinderShell(1.0, Point(0.0, 1.0, 0.0), Point(0.0, 0.0, 1.0), cylinderShellMaterial);
-    assert(c2.quickRayIntersection(rayYep));
-    assert(!c2.quickRayIntersection(rayNop));
-
-    HitRecord h2 = c2.rayIntersection(rayYep).get;
-
-    //assert(h2.worldPoint.xyzIsClose(Point(0.0, 0.0, 0.0))); 
-    // Problem in constructor 2: 
-    // not working because the CylinderShell is on the other side as one can see below
-    assert(h2.worldPoint.xyzIsClose(Point(0.0, 1+sqrt(2.0), 0)));
-
-    // conflict in constructor 1: 
-    CylinderShell c1 = new CylinderShell(translation(Vec(0.0, 1.0, 0.0)) * rotationX(45), cylinderShellMaterial);
+    Ray ray1 = Ray(Point(0.0, 3.0, 0.0), -vecY);
+    // quickRayIntersection finds the intersection
+    assert(csRot1.quickRayIntersection(ray1));
+    // rayIntersection doesn't :(
+    Nullable!HitRecord h1 = csRot1.rayIntersection(ray1); 
+    assert(h1.isNull);
+
+    // HitRecord hor1 = csRot1.rayIntersection(ray1).get(HitRecord());
+    // assert(HitRecord(
+    //     Point(0.0, 1-sqrt(2.0), 0.0),
+    //     Normal(0.0, sqrt(2.0)/2, sqrt(2.0)/2),
+    //     Vec2d(0.0, sqrt(2.0)/2), 
+    //     (2+sqrt(2.0)), 
+    //     ray1,
+    //     csRot1).recordIsClose(hor1));
+
+    Ray ray2 = Ray(Point(0.0, -1.0, 2.0), Vec(0.0, 1.0, -1.0));
+    assert(!csRot1.quickRayIntersection(ray2));
+    Nullable!HitRecord hit1 = csRot1.rayIntersection(ray2);
+    assert(hit1.isNull);
+
+
+    // Constructor 2
+    CylinderShell csRot2 = new CylinderShell(1.0, Point(0.0, 1.0, 0.0), Point(0.0, 0.0, 1.0), cylinderShellMaterial);
     
-    assert(!c1.quickRayIntersection(rayNop));
-    Nullable!HitRecord hit = c1.rayIntersection(rayNop);
-    assert(hit.isNull);
-
-    // quickRayIntersection finds the intersection
-    assert(c1.quickRayIntersection(rayYep));
-    // rayIntersection doesn't
-    Nullable!HitRecord h1 = c1.rayIntersection(rayYep); 
-    assert(h1.isNull);
-    // import std.stdio;
-    // writeln(h1.worldPoint);
-    // assert(h1.worldPoint.xyzIsClose(Point(0.0, 0.0, 0.0)));
-
-    // Ray horizontal = {Point(0.0, 3.0, 0.0), -vecY};
-    // assert(c1.quickRayIntersection(horizontal));
-    // HitRecord hHor = c1.rayIntersection(horizontal).get(HitRecord());
-    // assert(HitRecord(
-    //     Point(0.0,3.0, 0.0),
-    //     Normal(1.0, 1.0, 1.0),
-    //     Vec2d( 0.0, 0.0), // u = 0.0 or +-PI/2PI = +-0.5
-    //     3.0,
-    //     horizontal,
-    //     c1).recordIsClose(hHor));
+    assert(csRot2.quickRayIntersection(ray1));
+    HitRecord hor2 = csRot2.rayIntersection(ray1).get(HitRecord());
+    assert(HitRecord(
+        Point(0.0, 1-sqrt(2.0), 0.0),
+        Normal(0.0, sqrt(2.0)/2, sqrt(2.0)/2),
+        Vec2d(0.0, sqrt(2.0)/2), 
+        (2+sqrt(2.0)), 
+        ray1,
+        csRot2).recordIsClose(hor2));
+
+    assert(!csRot2.quickRayIntersection(ray2));
+    Nullable!HitRecord hit2 = csRot2.rayIntersection(ray2);
+    assert(hit2.isNull);
+
 }
 
 // ******************** Cylinder ********************
@@ -937,50 +936,53 @@
     DiffuseBRDF cylinderBRDF = new DiffuseBRDF(cylinderPig);
     Material cylinderMaterial = Material(cylinderBRDF);
 
-
-// // Rotation of a Cylinder
-
-
-//     Ray rayYep = Ray(Point(0.0, 3.0, 0.0), -vecY);
-//     Ray rayNop = Ray(Point(0.0, -1.0, 2.0), Vec(0.0, 1.0, -1.0));
+// Rotation of a Cylinder
+    // Constructor 1: 
+    Cylinder cRot1 = new Cylinder(translation(Vec(0.0, 1.0, 0.0)) * rotationX(45), cylinderMaterial);
     
-//     CylinderShell c2 = new CylinderShell(1.0, Point(0.0, 1.0, 0.0), Point(0.0, 0.0, 1.0), cylinderShellMaterial);
-//     assert(c2.quickRayIntersection(rayYep));
-//     assert(!c2.quickRayIntersection(rayNop));
-
-//     HitRecord h2 = c2.rayIntersection(rayYep).get;
-
-//     //assert(h2.worldPoint.xyzIsClose(Point(0.0, 0.0, 0.0))); 
-//     // Problem in constructor 2: 
-//     // not working because the CylinderShell is on the other side as one can see below
-//     assert(h2.worldPoint.xyzIsClose(Point(0.0, 1+sqrt(2.0), 0)));
-
-//     // conflict in constructor 1: 
-//     CylinderShell c1 = new CylinderShell(translation(Vec(0.0, 1.0, 0.0)) * rotationX(45), cylinderShellMaterial);
+    Ray ray1 = Ray(Point(0.0, 3.0, 0.0), -vecY);
+    assert(cRot1.quickRayIntersection(ray1));
+    HitRecord hit1 = cRot1.rayIntersection(ray1).get(HitRecord());
+    assert(HitRecord(
+        Point(0.0, 1.0, 0.0),
+        Normal(0.0, sqrt(2.0)/2, -sqrt(2.0)/2),
+        Vec2d(0.0, 0.0), 
+        2.0, 
+        ray1,
+        cRot1).recordIsClose(hit1));
+
+    Ray ray2 = Ray(Point(0.0, -1.0, 2.0), Vec(0.0, 1.0, -1.0));
+    assert(cRot1.quickRayIntersection(ray2));
+    HitRecord hit2 = cRot1.rayIntersection(ray2).get(HitRecord());
+    assert(HitRecord(
+        Point(0.0, 0.292893, sqrt(2.0)/2),  // Not very clear why 0.292893
+        Normal(0.0, -sqrt(2.0)/2, sqrt(2.0)/2),
+        Vec2d(0.0, 1.0), 
+        1+0.292893, 
+        ray2,
+        cRot1).recordIsClose(hit2));
+
+    Ray ray3 = Ray(Point(0.0, -1.0, 2.0), Vec(0.0, 1.0, 1.0));
+    assert(!cRot1.quickRayIntersection(ray3));
+    Nullable!HitRecord hit3 = cRot1.rayIntersection(ray3);
+    assert(hit3.isNull);
+
+    // Constructor 2
+    CylinderShell cRot2 = new CylinderShell(1.0, Point(0.0, 1.0, 0.0), Point(0.0, 0.0, 1.0), cylinderMaterial);
     
-//     assert(!c1.quickRayIntersection(rayNop));
-//     Nullable!HitRecord hit = c1.rayIntersection(rayNop);
-//     assert(hit.isNull);
-
-//     // quickRayIntersection finds the intersection
-//     assert(c1.quickRayIntersection(rayYep));
-//     // rayIntersection doesn't
-//     Nullable!HitRecord h1 = c1.rayIntersection(rayYep); 
-//     assert(h1.isNull);
-//     // import std.stdio;
-//     // writeln(h1.worldPoint);
-//     // assert(h1.worldPoint.xyzIsClose(Point(0.0, 0.0, 0.0)));
-
-//     // Ray horizontal = {Point(0.0, 3.0, 0.0), -vecY};
-//     // assert(c1.quickRayIntersection(horizontal));
-//     // HitRecord hHor = c1.rayIntersection(horizontal).get(HitRecord());
-//     // assert(HitRecord(
-//     //     Point(0.0,3.0, 0.0),
-//     //     Normal(1.0, 1.0, 1.0),
-//     //     Vec2d( 0.0, 0.0), // u = 0.0 or +-PI/2PI = +-0.5
-//     //     3.0,
-//     //     horizontal,
-//     //     c1).recordIsClose(hHor));
+    assert(cRot2.quickRayIntersection(ray1));
+    HitRecord h1 = cRot2.rayIntersection(ray1).get(HitRecord());
+    assert(HitRecord(
+        Point(0.0, 1-sqrt(2.0), 0.0),
+        Normal(0.0, sqrt(2.0)/2, sqrt(2.0)/2),
+        Vec2d(0.0, sqrt(2.0)/2), 
+        (2+sqrt(2.0)), 
+        ray1,
+        cRot2).recordIsClose(h1));
+
+    assert(!cRot2.quickRayIntersection(ray3));
+    Nullable!HitRecord h2 = cRot2.rayIntersection(ray3);
+    assert(h2.isNull);
 }
 
 struct World
