module shapes;

import geometry : Normal, Point, Vec, Vec2d, vecX, vecZ;
import hdrimage : areClose;
import ray : Ray;
<<<<<<< HEAD
import std.math : acos, atan2, PI, sqrt;
=======
import std.math : atan2, acos, PI, sqrt;
>>>>>>> ca84e18f
import std.typecons : Nullable;
import transformations : Transformation;

struct HitRecord
{
    Point worldPoint;
    Normal normal;
    Vec2d surfacePoint;
    float t;
    Ray ray;

    bool recordIsClose(HitRecord hit)
    {
        return worldPoint.xyzIsClose(hit.worldPoint) && normal.xyzIsClose(hit.normal) &&
        surfacePoint.uvIsClose(hit.surfacePoint) && areClose(t, hit.t) && ray.rayIsClose(hit.ray);
    }
}

class Shape
{
    Transformation transf;

    abstract Nullable!HitRecord rayIntersection(Ray r);
}

Vec2d sphereUVPoint(Point p)
{
    float u = atan2(p.y, p.x) / (2.0 * PI);
    return Vec2d(u >= 0 ? u : u + 1.0, acos(p.z) / PI);
}

Normal sphereNormal(Point p, Vec v)
{
    Normal n = Normal(p.x, p.y, p.z);
    return p.convert * v < 0 ? n : -n;
}

class Sphere : Shape
{
    override Nullable!HitRecord rayIntersection(Ray r)
    {
        Ray invR = transf.inverse * r;
        Vec originVec = invR.origin.convert;
        float halfB = originVec * invR.dir;
        float a = invR.dir.squaredNorm;
        float c = originVec.squaredNorm - 1.0;
        float reducedDelta = halfB * halfB - a * c;

        Nullable!HitRecord hit;
        if (reducedDelta < 0) return hit;

        float t1 = (- halfB - sqrt(reducedDelta)) / a;
        float t2 = (- halfB + sqrt(reducedDelta)) / a;

        float firstHit;
        if (t1 > invR.tMin && t1 < invR.tMax) firstHit = t1;
        else if (t2 > invR.tMin && t2 < invR.tMax) firstHit = t2;
        else return hit;

        Point hitPoint = invR.at(firstHit);
        hit = HitRecord(
            transf * hitPoint,
            transf * sphereNormal(hitPoint, invR.dir),
            sphereUVPoint(hitPoint),
            firstHit,
            r
            );
        return hit;
    }
}

/* unittest
{   
    Sphere s = new Sphere;
// RAY 1
    Ray r1 = {Point(0.0, 0.0, 2.0), -vecZ};
    HitRecord h1 = HitRecord(s.rayIntersection(r1));

    Point p1 = Point(0.0, 0.0, 1.0);
    assert(p1.xyzIsClose(h1.worldPoint));

    Normal n1 = vecZ.convert;
    assert(n1.xyzIsClose(h1.normal));

    Vec2d uv1 = Vec2d(atan2(0.0,0.0)/(2*PI), acos(1.0)/PI);
    assert(uv1.uvIsClose(h1.surfacePoint));

    float t1 = 1.0;
    assert(areClose(t1, h1.t));
// RAY 2
    Ray r2 = {Point(3.0, 0.0, 0.0), -vecX};
    HitRecord h2 = HitRecord(s.rayIntersection(r2));

    Point p2 = Point(0.0, 0.0, 0.0);
    assert(p1.xyzIsClose(h2.worldPoint));

    Normal n2 = vecZ.convert;
    assert(n2.xyzIsClose(h2.normal));

    Vec2d uv2 = Vec2d(atan2(0.0,0.0)/(2*PI), acos(0.0)/PI);
    assert(uv1.uvIsClose(h2.surfacePoint));

    float t2 = 2.0;
    assert(areClose(t2, h2.t));
// RAY 3
    Ray ray3 = {Point(3.0, 0.0, 0.0), vecX};
    HitRecord h3 = HitRecord(s.rayIntersection(r3));

    Point p3 = Point(1.0, 0.0, 0.0);
    assert(p3.xyzIsClose(h3.worldPoint));

    Normal n3 = vecZ.convert;
    assert(n3.xyzIsClose(h3.normal));

    Vec2d uv3 = Vec2d(atan2(0.0,1.0)/(2*PI), acos(0.0)/PI);
    assert(uv3.uvIsClose(h3.surfacePoint));

    float t3 = 1.0;
    assert(areClose(t3, h3.t));
} */<|MERGE_RESOLUTION|>--- conflicted
+++ resolved
@@ -3,11 +3,7 @@
 import geometry : Normal, Point, Vec, Vec2d, vecX, vecZ;
 import hdrimage : areClose;
 import ray : Ray;
-<<<<<<< HEAD
 import std.math : acos, atan2, PI, sqrt;
-=======
-import std.math : atan2, acos, PI, sqrt;
->>>>>>> ca84e18f
 import std.typecons : Nullable;
 import transformations : Transformation;
 
@@ -79,52 +75,42 @@
     }
 }
 
-/* unittest
+unittest
 {   
     Sphere s = new Sphere;
-// RAY 1
+
+    assert(s.rayIntersection(Ray(Point(0, 10, 2), -vecZ)).isNull);
+    
+    // RAY 1
     Ray r1 = {Point(0.0, 0.0, 2.0), -vecZ};
-    HitRecord h1 = HitRecord(s.rayIntersection(r1));
+    HitRecord h1 = s.rayIntersection(r1).get(HitRecord());
+    assert(HitRecord(
+        Point(0.0, 0.0, 1.0),
+        Normal(0.0, 0.0, 1.0),
+        Vec2d(0.0, 0.0),
+        1.0,
+        r1
+        ).recordIsClose(h1));
 
-    Point p1 = Point(0.0, 0.0, 1.0);
-    assert(p1.xyzIsClose(h1.worldPoint));
+    // RAY 2
+    Ray r2 = {Point(3.0, 0.0, 0.0), -vecX};
+    HitRecord h2 = s.rayIntersection(r2).get(HitRecord());
+    assert(HitRecord(
+        Point(1.0, 0.0, 0.0),
+        Normal(1.0, 0.0, 0.0),
+        Vec2d(0.0, 0.5),
+        2.0,
+        r2
+        ).recordIsClose(h2));
 
-    Normal n1 = vecZ.convert;
-    assert(n1.xyzIsClose(h1.normal));
-
-    Vec2d uv1 = Vec2d(atan2(0.0,0.0)/(2*PI), acos(1.0)/PI);
-    assert(uv1.uvIsClose(h1.surfacePoint));
-
-    float t1 = 1.0;
-    assert(areClose(t1, h1.t));
-// RAY 2
-    Ray r2 = {Point(3.0, 0.0, 0.0), -vecX};
-    HitRecord h2 = HitRecord(s.rayIntersection(r2));
-
-    Point p2 = Point(0.0, 0.0, 0.0);
-    assert(p1.xyzIsClose(h2.worldPoint));
-
-    Normal n2 = vecZ.convert;
-    assert(n2.xyzIsClose(h2.normal));
-
-    Vec2d uv2 = Vec2d(atan2(0.0,0.0)/(2*PI), acos(0.0)/PI);
-    assert(uv1.uvIsClose(h2.surfacePoint));
-
-    float t2 = 2.0;
-    assert(areClose(t2, h2.t));
-// RAY 3
-    Ray ray3 = {Point(3.0, 0.0, 0.0), vecX};
-    HitRecord h3 = HitRecord(s.rayIntersection(r3));
-
-    Point p3 = Point(1.0, 0.0, 0.0);
-    assert(p3.xyzIsClose(h3.worldPoint));
-
-    Normal n3 = vecZ.convert;
-    assert(n3.xyzIsClose(h3.normal));
-
-    Vec2d uv3 = Vec2d(atan2(0.0,1.0)/(2*PI), acos(0.0)/PI);
-    assert(uv3.uvIsClose(h3.surfacePoint));
-
-    float t3 = 1.0;
-    assert(areClose(t3, h3.t));
-} */+    // RAY 3
+    Ray r3 = {Point(0.0, 0.0, 0.0), vecX};
+    HitRecord h3 = s.rayIntersection(r3).get(HitRecord());
+    assert(HitRecord(
+        Point(1.0, 0.0, 0.0),
+        Normal(-1.0, 0.0, 0.0),
+        Vec2d(0.0, 0.5),
+        1.0,
+        r3
+        ).recordIsClose(h3));
+}