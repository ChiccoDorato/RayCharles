--- conflicted
+++ resolved
@@ -1,7 +1,4 @@
-<<<<<<< HEAD
-=======
 import geometry;
->>>>>>> 0549fe82
 import imageformats.png;
 import std.algorithm : endsWith, max, min;
 import std.array : Appender, appender, split;
@@ -354,21 +351,12 @@
 			data ~= to!ubyte(round(255 * pow(c.r, 1 / gamma)));
 			data ~= to!ubyte(round(255 * pow(c.g, 1 / gamma)));
 			data ~= to!ubyte(round(255 * pow(c.b, 1 / gamma)));
-<<<<<<< HEAD
 		}
 		if (!fileName.endsWith(".png"))
 		{
 			fileName ~= ".png";
 			if (!fileName.exists) writeln("WARNING: file automatically renamed to ", fileName);
 		}
-=======
-		}
-		if (!fileName.endsWith(".png"))
-		{
-			fileName ~= ".png";
-			if (!fileName.exists) writeln("WARNING: file automatically renamed to ", fileName);
-		}
->>>>>>> 0549fe82
 		imageformats.png.write_png(fileName, width, height, data, 0);
 	}
 
