--- conflicted
+++ resolved
@@ -107,14 +107,11 @@
 				}
 
 				immutable Transformation decimate = scaling(Vec(0.05, 0.05, 0.05));
-<<<<<<< HEAD
-=======
 
 				/* Color sphereColor = Color(1.0, 0.0, 0.0);
 				UniformPigment p = new UniformPigment(sphereColor);
 				DiffuseBRDF brdf = new DiffuseBRDF(p);
 				Material m = Material(brdf); */
->>>>>>> 9adca928
 
 				Shape[13] s = [new Sphere(translation(Vec(0.0, 0.0, 0.2)) * decimate),
 					new Sphere(translation(Vec(0.0, 0.2, 0.4)) * decimate),
