--- conflicted
+++ resolved
@@ -12,18 +12,9 @@
 import std.stdio;
 import std.string;
 import std.system;
-<<<<<<< HEAD
-import std.bitmanip;
-import std.algorithm;
-import imageformats.png;
-import geometry;
-
-struct parameters{
-=======
 
 struct Parameters
 {
->>>>>>> 372ced5c
 	string inputPFMFile, outputPNGFile;
 	float factor = 0.2, gamma = 1.0;
 
@@ -511,57 +502,6 @@
 	image.normalizeImage(params.factor);
 	image.clampImage;
 
-<<<<<<< HEAD
-	//image.writePNG(params.outputPNGFile.dup,params.gamma);
-	writeln("File "~params.outputPNGFile~" has been read from disk");	
-}*/
-
-
-void main(){
-
-	/*
-	vec v = {2, 3, 4};
-	normal n = {-1, 0, 1};
-	writeln(norm(v));
-	//mixin("float p = n*v;");
-	vec v2 = {1,1,1};
-	writeln(typeid(v2));
-	float due = 2.0;
-	//writeln(v*due);
-	//writeln(v+v2,"\n",v-v2);
-
-	point p = {1.2, 5, 6};
-	point pp = {2,3,4}; 
-	vec vabbe = {6,7,8};
-
-	string b = toString(p);
-	writeln(b);
-	// point -+ vec = point
-	//pp = p-vabbe;
-	//writeln(pp);
-	//pp = p + vabbe;
-	//writeln(pp);
-
-	// point - point = vec
-	vec kaka;
-	kaka = pp - p;
-	writeln(kaka);
-
-	//pp = p - vabbe;
-
-	//writeln(typeid(p+vabbe));
-	//writeln(p+vabbe);
-	*/
-
-   point p1 = {1,2,3}, p2 = {5,6,7};
-   vec v1 = p1-p2;
-
-   vec v2 = {2,-1,0};
-   point p3 = p1+v2;
-
-	writeln(v1, " ", p3);
-=======
 	image.writePNG(params.outputPNGFile.dup,params.gamma);
 	writeln("File "~params.outputPNGFile~" has been written to disk");
->>>>>>> 372ced5c
 }