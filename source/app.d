--- conflicted
+++ resolved
@@ -178,7 +178,6 @@
 			UniformPigment mirrorPig = new UniformPigment(mirrorColor);
 			SpecularBRDF mirrorBRDF = new SpecularBRDF(mirrorPig);
 			Material mirrorMaterial = Material(mirrorBRDF);
-<<<<<<< HEAD
 
 // This is a tree
 			HDRImage cylinderImg = new HDRImage("corteccia.pfm");
@@ -212,57 +211,6 @@
 
 				new Sphere(translation(Vec(0.0, 0.0, 0.0)) * scaling(Vec(1.5, 1.5, 1.5)), mirrorMaterial)
 			]);
-=======
-			
-			World world = World([new Sphere(skyTransl * skyScale, skyMaterial),
-				new Plane(Transformation(), groundMaterial),
-				new Sphere(translation(vecZ), sphereMaterial),
-				new Sphere(translation(Vec(1.0, 2.5, 0.0)), mirrorMaterial)]);
-
-/// ***********************************************************************************************
-/// Decomment here for the wood
-/// ***********************************************************************************************
-// 			immutable Color groundColor1 = {0.1, 0.5, 0.1}, groundColor2 = {0.1, 0.5, 0.5};
-// 			CheckeredPigment groundPig = new CheckeredPigment(groundColor1, groundColor2);
-// 			DiffuseBRDF groundBRDF = new DiffuseBRDF(groundPig);
-// 			Material groundMaterial = Material(groundBRDF);
-
-// 			immutable Color mirrorColor = {0.1, 0.4, 0.7};
-// 			UniformPigment mirrorPig = new UniformPigment(mirrorColor);
-// 			SpecularBRDF mirrorBRDF = new SpecularBRDF(mirrorPig);
-// 			Material mirrorMaterial = Material(mirrorBRDF);
-
-// // This is a tree
-// 			HDRImage cylinderImg = new HDRImage("corteccia.pfm");
-// 			ImagePigment cylinderPig = new ImagePigment(cylinderImg);
-// 			DiffuseBRDF cylinderBRDF = new DiffuseBRDF(cylinderPig);
-// 			Material cylinderMaterial = Material(cylinderBRDF);
-
-// 			HDRImage sphereImg = new HDRImage("foglie.pfm");
-// 			ImagePigment spherePig = new ImagePigment(sphereImg);
-// 			DiffuseBRDF sphereBRDF = new DiffuseBRDF(spherePig);
-// 			Material sphereMaterial = Material(sphereBRDF);
-
-// 			World world = World([new Sphere(skyScale * skyTransl, skyMaterial),
-// 			 	new Plane(Transformation(), groundMaterial),
-// 				// the tree
-// 				new Cylinder(translation(Vec(2.0, 2.0, 0.0)), cylinderMaterial, 0.4),
-// 				new Sphere(translation(Vec(2.0, 2.0, 2.2)) * scaling(Vec(0.8, 0.8, 1.2)), sphereMaterial),
-// 			 	new Sphere(translation(Vec(1.6, 1.6, 2.0)) * scaling(Vec(0.3, 0.3, 0.3)), sphereMaterial),
-// 			 	new Sphere(translation(Vec(2.4, 2.4, 2.5)) * scaling(Vec(0.3, 0.3, 0.3)), sphereMaterial),
-
-// 				new Cylinder(translation(Vec(-2.0, -2.0, 0.0)), cylinderMaterial, 0.4),
-// 				new Sphere(translation(Vec(-2.0, -2.0, 2.2)) * scaling(Vec(0.8, 0.8, 1.2)), sphereMaterial),
-// 			 	new Sphere(translation(Vec(-1.6, -1.6, 2.0)) * scaling(Vec(0.3, 0.3, 0.3)), sphereMaterial),
-// 			 	new Sphere(translation(Vec(-2.4, -2.4, 2.5)) * scaling(Vec(0.3, 0.3, 0.3)), sphereMaterial),
-
-// 				new Cylinder(translation(Vec(-2.0, 2.0, 0.0)), cylinderMaterial, 0.4),
-// 				new Sphere(translation(Vec(-2.0, 2.0, 2.0)) * scaling(Vec(0.8, 0.8, 1.2)), sphereMaterial),
-// 			 	new Sphere(translation(Vec(-1.6, 1.6, 2.0)) * scaling(Vec(0.3, 0.3, 0.3)), sphereMaterial),
-// 			 	new Sphere(translation(Vec(-2.4, 2.4, 2.5)) * scaling(Vec(0.3, 0.3, 0.3)), sphereMaterial),
-
-// 				new Sphere(translation(Vec(0.0, 0.0, 0.0)) * scaling(Vec(1.5, 1.5, 1.5)), mirrorMaterial)]);
->>>>>>> 5bc95687
 ///************************************************************************************************************
 
 			// Renderer: flat, on-off, path
