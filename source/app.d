--- conflicted
+++ resolved
@@ -12,11 +12,8 @@
 import std.algorithm;
 import imageformats.png;
 
-<<<<<<< HEAD
-=======
 //import geometry:vec;
 
->>>>>>> 73ef9c72
 struct parameters{
 	string inputPFMFile, outputPNGFile;
 	float factor = 0.2, gamma = 1.0;
