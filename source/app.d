import commandr;
import core.time;
import hdrimage : HDRImage, InvalidPFMFileFormat;
import parameters;
import std.file : FileException;
import std.format : format;
import std.stdio : writeln;

void main(string[] args)
{ 
	auto rayC = new Program("RayCharles", "1.0")
	///********************* pfm2png ********************
		.add(new Command("pfm2png")
			.add(new Argument("pfmInputFileName",
				"name of the pfm file to convert"))
			.add(new Argument("pngOutputFileName",
				"name of the png file to create/override"))
			.add(new Option("f", "factor",
				"multiplicative factor. Default: 0.2")
				.defaultValue("0.2"))
			.add(new Option("g", "gamma",
				"gamma correction value. Default: 1.0")
				.defaultValue("1.0")))
	///********************* demo ********************
		.add(new Command("demo")
			.add(new Option("W", "width",
				"width in pixels of the image to render. Default: 640")
				.defaultValue("640"))
			.add(new Option("H", "height",
				"height in pixels of the image to render. Default: 480")
				.defaultValue("480"))
			.add(new Option("alg", "algorithm",
				"algorithm to render an image. Default: flat, options: flat, on-off, path")
				.defaultValue("flat"))
			.add(new Option("a", "angleDeg",
				"angle of view in degree. Default: 0.0")
				.defaultValue("0.0"))
			.add(new Option("pfm", "pfmOutput",
				"name of the pfm file to create/override. Default: output.pfm")
				.defaultValue("output.pfm"))
			.add(new Option("png", "pngOutput",
				"name of the png file to crete/override. Default: output.png")
				.defaultValue("output.png"))
			.add(new Option("initState", "initialState",
				"initial seed for the random generator. Default: 45")
				.defaultValue("45"))
			.add(new Option("initSeq", "initialSequence",
				"identifier of the sequence produced by a random generator. Default: 54")
				.defaultValue("54"))
			.add(new Option("samPP", "samplesPerPixel",
				"number of samples per Pixel. Default: 0")
				.defaultValue("0"))
			.add(new Flag("o", "orthogonal",
				"use an orthogonal camera. Default: perspective camera")))
		.parse(args);

	rayC
		.on("pfm2png", (rayC)
		{
			Pfm2pngParameters* parms;
			try parms = new Pfm2pngParameters(
				[rayC.arg("pfmInputFileName"),
				rayC.arg("pngOutputFileName"),
				rayC.option("factor"),
				rayC.option("gamma")]);
			catch (FileException exc)
			{
				writeln("Error! ", exc.msg);
				return;
			}
			catch (InvalidPfm2pngParms exc)
			{
				writeln("Error! ", exc.msg);
				return;
			}

			try
			{
				MonoTime startReading = MonoTime.currTime;
				HDRImage image = new HDRImage(parms.pfmInput);
				MonoTime endReading = MonoTime.currTime;
				Duration timeElapsedForReading = endReading - startReading;
				writeln("File " ~ parms.pfmInput ~ " has been read from disk");

				MonoTime startPixelOps = MonoTime.currTime;
				image.normalizeImage(parms.factor);
				image.clampImage;
				MonoTime endPixelOps = MonoTime.currTime;
				Duration timeElapsedForPixelOps = endPixelOps - startPixelOps;

				MonoTime startWriting = MonoTime.currTime;
				image.writePNG(parms.pngOutput.dup, parms.gamma);
				MonoTime endWriting = MonoTime.currTime;
				Duration timeElapsedForWriting = endWriting - startWriting;
				writeln("File " ~ parms.pngOutput ~ " has been written to disk");

				writeln("\nReading\t\t\t", timeElapsedForReading, "\nPixel operations\t",
					timeElapsedForPixelOps, "\nWriting\t\t\t", timeElapsedForWriting);
			}
			catch (InvalidPFMFileFormat exc)
			{
				writeln(format("Error! [%s] is not a PFM file: ", parms.pfmInput), exc.msg);
				return;
			}
		})
		.on("demo", (rayC)
		{
			import cameras : Camera, ImageTracer, OrthogonalCamera, PerspectiveCamera;
			import geometry : Vec, vecZ;
			import hdrimage : black, Color, white;
			import materials : CheckeredPigment, DiffuseBRDF, ImagePigment, Material, SpecularBRDF, UniformPigment;
			import pcg;
			import ray;
			import renderers;
			import shapes;
			import std.math : sqrt;
			import transformations : rotationZ, scaling, Transformation, translation;

			DemoParameters* parms;
			try parms = new DemoParameters(
				[rayC.option("width"),
				rayC.option("height"),
				rayC.option("algorithm"),
				rayC.option("angleDeg"),
				rayC.option("pfmOutput"),
				rayC.option("pngOutput"),
				rayC.option("initialState"),
				rayC.option("initialSequence"),
				rayC.option("samplesPerPixel"),
				rayC.flag("orthogonal") == true ? "o" : ""]);
			catch (InvalidDemoParms exc)
			{
				writeln("Error! ", exc.msg);
				return;
			}

			Transformation cameraTr = rotationZ(parms.angle) * translation(Vec(-2.0, 0.0, 1.0));
			Camera camera;
			if (parms.orthogonal) camera = new OrthogonalCamera(parms.aspRat, cameraTr);
			else camera = new PerspectiveCamera(1.0, parms.aspRat, cameraTr);

			int samplesPerPixel = parms.samplesPerPixel;
			int samplesPerSide = cast(int)(sqrt(cast(float)(samplesPerPixel)));
			HDRImage image = new HDRImage(parms.width, parms.height);
			ImageTracer tracer = ImageTracer(image, camera, samplesPerSide);

/// A Plane as a sky
			immutable Color skyColor = black;
			UniformPigment skyPig = new UniformPigment(skyColor);
			DiffuseBRDF skyBRDF = new DiffuseBRDF(skyPig);
			UniformPigment skyEmittedRadiance = new UniformPigment(Color(1.0, 0.9, 0.5));
			Material skyMaterial = Material(skyBRDF, skyEmittedRadiance);
			Transformation skyTransl = translation(Vec(0.0, 0.0, 0.4));
			Transformation skyScale = scaling(Vec(200.0, 200.0, 200.0));
/// ***********************************************************************************************
/// Decomment here to have the image required as homework 
/// ***********************************************************************************************
			immutable Color groundColor1 = {0.3, 0.5, 0.1}, groundColor2 = {0.1, 0.2, 0.5};
			CheckeredPigment groundPig = new CheckeredPigment(groundColor1, groundColor2);
			DiffuseBRDF groundBRDF = new DiffuseBRDF(groundPig);
			Material groundMaterial = Material(groundBRDF);

			immutable Color sphereColor = {0.3, 0.4, 0.8};
			UniformPigment spherePig = new UniformPigment(sphereColor);
			DiffuseBRDF sphereBRDF = new DiffuseBRDF(spherePig);
			Material sphereMaterial = Material(sphereBRDF);

			immutable Color mirrorColor = {0.6, 0.2, 0.3};
			UniformPigment mirrorPig = new UniformPigment(mirrorColor);
			SpecularBRDF mirrorBRDF = new SpecularBRDF(mirrorPig);
			Material mirrorMaterial = Material(mirrorBRDF);
			
			World world = World([new Sphere(skyScale * skyTransl, skyMaterial),
				new Plane(Transformation(), groundMaterial),
				//new Sphere(translation(vecZ), sphereMaterial),
				new Sphere(translation(Vec(1.0, 2.5, 0.0)), mirrorMaterial),
				new Cylinder(translation(Vec(0.0, 0.0, 0.0)), sphereMaterial)]);
                                                                                                                                                                          
/// ***********************************************************************************************
/// De comment here for the wood
/// ***********************************************************************************************
<<<<<<< HEAD
// 			immutable Color groundColor1 = {0.1, 0.5, 0.1}, groundColor2 = {0.1, 0.5, 0.5};
// 			CheckeredPigment groundPig = new CheckeredPigment(groundColor1, groundColor2);
// 			DiffuseBRDF groundBRDF = new DiffuseBRDF(groundPig);
// 			Material groundMaterial = Material(groundBRDF);

// 			immutable Color mirrorColor = {0.1, 0.4, 0.7};
// 			UniformPigment mirrorPig = new UniformPigment(mirrorColor);
// 			SpecularBRDF mirrorBRDF = new SpecularBRDF(mirrorPig);
// 			Material mirrorMaterial = Material(mirrorBRDF);

// // This is a tree
// 			HDRImage cylinderImg = new HDRImage("corteccia.pfm");
// 			ImagePigment cylinderPig = new ImagePigment(cylinderImg);
// 			DiffuseBRDF cylinderBRDF = new DiffuseBRDF(cylinderPig);
// 			Material cylinderMaterial = Material(cylinderBRDF);

// 			HDRImage sphereImg = new HDRImage("foglie.pfm");
// 			ImagePigment spherePig = new ImagePigment(sphereImg);
// 			DiffuseBRDF sphereBRDF = new DiffuseBRDF(spherePig);
// 			Material sphereMaterial = Material(sphereBRDF);


// 			World world = World([new Sphere(skyScale * skyTransl, skyMaterial),
// 			 	new Plane(Transformation(), groundMaterial),
// 				// the tree
// 				new Cylinder(translation(Vec(2.0, 2.0, 0.0)), cylinderMaterial, 0.4),
// 				new Sphere(translation(Vec(2.0, 2.0, 2.2)) * scaling(Vec(0.8, 0.8, 1.2)), sphereMaterial),
// 			 	new Sphere(translation(Vec(1.6, 1.6, 2.0)) * scaling(Vec(0.3, 0.3, 0.3)), sphereMaterial),
// 			 	new Sphere(translation(Vec(2.4, 2.4, 2.5)) * scaling(Vec(0.3, 0.3, 0.3)), sphereMaterial),

// 				new Cylinder(translation(Vec(-2.0, -2.0, 0.0)), cylinderMaterial, 0.4),
// 				new Sphere(translation(Vec(-2.0, -2.0, 2.2)) * scaling(Vec(0.8, 0.8, 1.2)), sphereMaterial),
// 			 	new Sphere(translation(Vec(-1.6, -1.6, 2.0)) * scaling(Vec(0.3, 0.3, 0.3)), sphereMaterial),
// 			 	new Sphere(translation(Vec(-2.4, -2.4, 2.5)) * scaling(Vec(0.3, 0.3, 0.3)), sphereMaterial),

// 				new Cylinder(translation(Vec(-2.0, 2.0, 0.0)), cylinderMaterial, 0.4),
// 				new Sphere(translation(Vec(-2.0, 2.0, 2.0)) * scaling(Vec(0.8, 0.8, 1.2)), sphereMaterial),
// 			 	new Sphere(translation(Vec(-1.6, 1.6, 2.0)) * scaling(Vec(0.3, 0.3, 0.3)), sphereMaterial),
// 			 	new Sphere(translation(Vec(-2.4, 2.4, 2.5)) * scaling(Vec(0.3, 0.3, 0.3)), sphereMaterial),

// 				new Sphere(translation(Vec(0.0, 0.0, 0.0)) * scaling(Vec(1.5, 1.5, 1.5)), mirrorMaterial)
// 			]);
=======
			// immutable Color groundColor1 = {0.1, 0.5, 0.1}, groundColor2 = {0.1, 0.5, 0.5};
			// CheckeredPigment groundPig = new CheckeredPigment(groundColor1, groundColor2);
			// DiffuseBRDF groundBRDF = new DiffuseBRDF(groundPig);
			// Material groundMaterial = Material(groundBRDF);

			// immutable Color mirrorColor = {0.1, 0.4, 0.7};
			// UniformPigment mirrorPig = new UniformPigment(mirrorColor);
			// SpecularBRDF mirrorBRDF = new SpecularBRDF(mirrorPig);
			// Material mirrorMaterial = Material(mirrorBRDF);

			// // This is a tree
			// HDRImage cylinderImg = new HDRImage("corteccia.pfm");
			// ImagePigment cylinderPig = new ImagePigment(cylinderImg);
			// DiffuseBRDF cylinderBRDF = new DiffuseBRDF(cylinderPig);
			// Material cylinderMaterial = Material(cylinderBRDF);

			// HDRImage sphereImg = new HDRImage("foglie.pfm");
			// ImagePigment spherePig = new ImagePigment(sphereImg);
			// DiffuseBRDF sphereBRDF = new DiffuseBRDF(spherePig);
			// Material sphereMaterial = Material(sphereBRDF);

			// World world = World([new Sphere(skyScale * skyTransl, skyMaterial),
			//  	new Plane(Transformation(), groundMaterial),

			// 	new Cylinder(translation(Vec(2.0, 2.0, 0.0)) * scaling(Vec(0.4, 0.4, 2.0)), cylinderMaterial),
			// 	new Sphere(translation(Vec(2.0, 2.0, 2.2)) * scaling(Vec(0.8, 0.8, 1.2)), sphereMaterial),
			//  	new Sphere(translation(Vec(1.6, 1.6, 2.0)) * scaling(Vec(0.3, 0.3, 0.3)), sphereMaterial),
			//  	new Sphere(translation(Vec(2.4, 2.4, 2.5)) * scaling(Vec(0.3, 0.3, 0.3)), sphereMaterial),

			// 	new Cylinder(translation(Vec(-2.0, -2.0, 0.0)) * scaling(Vec(0.4, 0.4, 2.0)), cylinderMaterial),
			// 	new Sphere(translation(Vec(-2.0, -2.0, 2.2)) * scaling(Vec(0.8, 0.8, 1.2)), sphereMaterial),
			//  	new Sphere(translation(Vec(-1.6, -1.6, 2.0)) * scaling(Vec(0.3, 0.3, 0.3)), sphereMaterial),
			//  	new Sphere(translation(Vec(-2.4, -2.4, 2.5)) * scaling(Vec(0.3, 0.3, 0.3)), sphereMaterial),

			// 	new Cylinder(translation(Vec(-2.0, 2.0, 0.0)) * scaling(Vec(0.4, 0.4, 2.0)), cylinderMaterial),
			// 	new Sphere(translation(Vec(-2.0, 2.0, 2.0)) * scaling(Vec(0.8, 0.8, 1.2)), sphereMaterial),
			//  	new Sphere(translation(Vec(-1.6, 1.6, 2.0)) * scaling(Vec(0.3, 0.3, 0.3)), sphereMaterial),
			//  	new Sphere(translation(Vec(-2.4, 2.4, 2.5)) * scaling(Vec(0.3, 0.3, 0.3)), sphereMaterial),

			// 	new Sphere(translation(Vec(0.0, 0.0, 0.0)) * scaling(Vec(1.5, 1.5, 1.5)), mirrorMaterial)]);
>>>>>>> 15a332bc
///************************************************************************************************************

			// Renderer: flat, on-off, path
			Renderer renderer;
			if (parms.renderer == "flat") renderer = new FlatRenderer(world);
			else if (parms.renderer == "on-off") renderer = new OnOffRenderer(world);
			else
			{
				PCG randomGenerator = new PCG(parms.initialState, parms.initialSequence);
				renderer = new PathTracer(world, black, randomGenerator, 10, 2, 3);
			}
			MonoTime startRendering = MonoTime.currTime;
			tracer.fireAllRays((Ray r) => renderer.call(r));
			MonoTime endRendering = MonoTime.currTime;
			Duration timeElapsed = endRendering - startRendering;
			writeln("Rendering completed in ", timeElapsed);

			image.writePFMFile(parms.pfmOutput);
			image.writePNG(parms.pngOutput.dup);
		});
}<|MERGE_RESOLUTION|>--- conflicted
+++ resolved
@@ -114,7 +114,7 @@
 			import renderers;
 			import shapes;
 			import std.math : sqrt;
-			import transformations : rotationZ, scaling, Transformation, translation;
+			import transformations : rotationX, rotationZ, scaling, Transformation, translation;
 
 			DemoParameters* parms;
 			try parms = new DemoParameters(
@@ -134,7 +134,7 @@
 				return;
 			}
 
-			Transformation cameraTr = rotationZ(parms.angle) * translation(Vec(-2.0, 0.0, 1.0));
+			Transformation cameraTr = rotationZ(parms.angle) * translation(Vec(-4.0, 0.0, 1.0));
 			Camera camera;
 			if (parms.orthogonal) camera = new OrthogonalCamera(parms.aspRat, cameraTr);
 			else camera = new PerspectiveCamera(1.0, parms.aspRat, cameraTr);
@@ -148,38 +148,37 @@
 			immutable Color skyColor = black;
 			UniformPigment skyPig = new UniformPigment(skyColor);
 			DiffuseBRDF skyBRDF = new DiffuseBRDF(skyPig);
-			UniformPigment skyEmittedRadiance = new UniformPigment(Color(1.0, 0.9, 0.5));
+			UniformPigment skyEmittedRadiance = new UniformPigment(Color(0.97, 0.97, 1.0));
 			Material skyMaterial = Material(skyBRDF, skyEmittedRadiance);
 			Transformation skyTransl = translation(Vec(0.0, 0.0, 0.4));
 			Transformation skyScale = scaling(Vec(200.0, 200.0, 200.0));
 /// ***********************************************************************************************
 /// Decomment here to have the image required as homework 
 /// ***********************************************************************************************
-			immutable Color groundColor1 = {0.3, 0.5, 0.1}, groundColor2 = {0.1, 0.2, 0.5};
-			CheckeredPigment groundPig = new CheckeredPigment(groundColor1, groundColor2);
-			DiffuseBRDF groundBRDF = new DiffuseBRDF(groundPig);
-			Material groundMaterial = Material(groundBRDF);
-
-			immutable Color sphereColor = {0.3, 0.4, 0.8};
-			UniformPigment spherePig = new UniformPigment(sphereColor);
-			DiffuseBRDF sphereBRDF = new DiffuseBRDF(spherePig);
-			Material sphereMaterial = Material(sphereBRDF);
-
-			immutable Color mirrorColor = {0.6, 0.2, 0.3};
-			UniformPigment mirrorPig = new UniformPigment(mirrorColor);
-			SpecularBRDF mirrorBRDF = new SpecularBRDF(mirrorPig);
-			Material mirrorMaterial = Material(mirrorBRDF);
+			// immutable Color groundColor1 = {0.3, 0.5, 0.1}, groundColor2 = {0.1, 0.2, 0.5};
+			// CheckeredPigment groundPig = new CheckeredPigment(groundColor1, groundColor2);
+			// DiffuseBRDF groundBRDF = new DiffuseBRDF(groundPig);
+			// Material groundMaterial = Material(groundBRDF);
+
+			// immutable Color sphereColor = {0.3, 0.4, 0.8};
+			// UniformPigment spherePig = new UniformPigment(sphereColor);
+			// DiffuseBRDF sphereBRDF = new DiffuseBRDF(spherePig);
+			// Material sphereMaterial = Material(sphereBRDF);
+
+			// immutable Color mirrorColor = {0.6, 0.2, 0.3};
+			// UniformPigment mirrorPig = new UniformPigment(mirrorColor);
+			// SpecularBRDF mirrorBRDF = new SpecularBRDF(mirrorPig);
+			// Material mirrorMaterial = Material(mirrorBRDF);
 			
-			World world = World([new Sphere(skyScale * skyTransl, skyMaterial),
-				new Plane(Transformation(), groundMaterial),
-				//new Sphere(translation(vecZ), sphereMaterial),
-				new Sphere(translation(Vec(1.0, 2.5, 0.0)), mirrorMaterial),
-				new Cylinder(translation(Vec(0.0, 0.0, 0.0)), sphereMaterial)]);
+			// World world = World([new Sphere(skyScale * skyTransl, skyMaterial),
+			// 	new Plane(Transformation(), groundMaterial),
+			// 	//new Sphere(translation(vecZ), sphereMaterial),
+			// 	new Sphere(translation(Vec(1.0, 2.5, 0.0)), mirrorMaterial),
+			// 	new CylinderShell(translation(Vec(0.0, 0.0, 0.0)) * scaling(Vec(1.0, 1.0, 2.0)), sphereMaterial)]);
                                                                                                                                                                           
 /// ***********************************************************************************************
 /// De comment here for the wood
 /// ***********************************************************************************************
-<<<<<<< HEAD
 // 			immutable Color groundColor1 = {0.1, 0.5, 0.1}, groundColor2 = {0.1, 0.5, 0.5};
 // 			CheckeredPigment groundPig = new CheckeredPigment(groundColor1, groundColor2);
 // 			DiffuseBRDF groundBRDF = new DiffuseBRDF(groundPig);
@@ -222,50 +221,7 @@
 
 // 				new Sphere(translation(Vec(0.0, 0.0, 0.0)) * scaling(Vec(1.5, 1.5, 1.5)), mirrorMaterial)
 // 			]);
-=======
-			// immutable Color groundColor1 = {0.1, 0.5, 0.1}, groundColor2 = {0.1, 0.5, 0.5};
-			// CheckeredPigment groundPig = new CheckeredPigment(groundColor1, groundColor2);
-			// DiffuseBRDF groundBRDF = new DiffuseBRDF(groundPig);
-			// Material groundMaterial = Material(groundBRDF);
-
-			// immutable Color mirrorColor = {0.1, 0.4, 0.7};
-			// UniformPigment mirrorPig = new UniformPigment(mirrorColor);
-			// SpecularBRDF mirrorBRDF = new SpecularBRDF(mirrorPig);
-			// Material mirrorMaterial = Material(mirrorBRDF);
-
-			// // This is a tree
-			// HDRImage cylinderImg = new HDRImage("corteccia.pfm");
-			// ImagePigment cylinderPig = new ImagePigment(cylinderImg);
-			// DiffuseBRDF cylinderBRDF = new DiffuseBRDF(cylinderPig);
-			// Material cylinderMaterial = Material(cylinderBRDF);
-
-			// HDRImage sphereImg = new HDRImage("foglie.pfm");
-			// ImagePigment spherePig = new ImagePigment(sphereImg);
-			// DiffuseBRDF sphereBRDF = new DiffuseBRDF(spherePig);
-			// Material sphereMaterial = Material(sphereBRDF);
-
-			// World world = World([new Sphere(skyScale * skyTransl, skyMaterial),
-			//  	new Plane(Transformation(), groundMaterial),
-
-			// 	new Cylinder(translation(Vec(2.0, 2.0, 0.0)) * scaling(Vec(0.4, 0.4, 2.0)), cylinderMaterial),
-			// 	new Sphere(translation(Vec(2.0, 2.0, 2.2)) * scaling(Vec(0.8, 0.8, 1.2)), sphereMaterial),
-			//  	new Sphere(translation(Vec(1.6, 1.6, 2.0)) * scaling(Vec(0.3, 0.3, 0.3)), sphereMaterial),
-			//  	new Sphere(translation(Vec(2.4, 2.4, 2.5)) * scaling(Vec(0.3, 0.3, 0.3)), sphereMaterial),
-
-			// 	new Cylinder(translation(Vec(-2.0, -2.0, 0.0)) * scaling(Vec(0.4, 0.4, 2.0)), cylinderMaterial),
-			// 	new Sphere(translation(Vec(-2.0, -2.0, 2.2)) * scaling(Vec(0.8, 0.8, 1.2)), sphereMaterial),
-			//  	new Sphere(translation(Vec(-1.6, -1.6, 2.0)) * scaling(Vec(0.3, 0.3, 0.3)), sphereMaterial),
-			//  	new Sphere(translation(Vec(-2.4, -2.4, 2.5)) * scaling(Vec(0.3, 0.3, 0.3)), sphereMaterial),
-
-			// 	new Cylinder(translation(Vec(-2.0, 2.0, 0.0)) * scaling(Vec(0.4, 0.4, 2.0)), cylinderMaterial),
-			// 	new Sphere(translation(Vec(-2.0, 2.0, 2.0)) * scaling(Vec(0.8, 0.8, 1.2)), sphereMaterial),
-			//  	new Sphere(translation(Vec(-1.6, 1.6, 2.0)) * scaling(Vec(0.3, 0.3, 0.3)), sphereMaterial),
-			//  	new Sphere(translation(Vec(-2.4, 2.4, 2.5)) * scaling(Vec(0.3, 0.3, 0.3)), sphereMaterial),
-
-			// 	new Sphere(translation(Vec(0.0, 0.0, 0.0)) * scaling(Vec(1.5, 1.5, 1.5)), mirrorMaterial)]);
->>>>>>> 15a332bc
 ///************************************************************************************************************
-
 			// Renderer: flat, on-off, path
 			Renderer renderer;
 			if (parms.renderer == "flat") renderer = new FlatRenderer(world);
