module tokens;

<<<<<<< HEAD
import std.array : Appender;

union SourceLocation
{
    //
}

struct InputStream 
{
    char[] stream;
    char savedChar;
    SourceLocation location, savedLocation;
    ubyte tabulations;

    this(in char[] s, in string fileName = "", in ubyte tab = 8) pure nothrow
    in (tab == 4 || tab == 8)
    {
        stream = s;
        location = SourceLocation(fileName, 1, 1);
        savedChar = '';
        savedLocation = location;
        tabulations = tab;
    }
=======
struct SourceLocation
{
    string fileName;
    uint line;
    uint col;
>>>>>>> 68530244
}<|MERGE_RESOLUTION|>--- conflicted
+++ resolved
@@ -1,11 +1,10 @@
 module tokens;
 
-<<<<<<< HEAD
-import std.array : Appender;
-
-union SourceLocation
+struct SourceLocation
 {
-    //
+    string fileName;
+    uint line;
+    uint col;
 }
 
 struct InputStream 
@@ -24,11 +23,4 @@
         savedLocation = location;
         tabulations = tab;
     }
-=======
-struct SourceLocation
-{
-    string fileName;
-    uint line;
-    uint col;
->>>>>>> 68530244
 }