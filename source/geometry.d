--- conflicted
+++ resolved
@@ -23,12 +23,6 @@
     }
 }
 
-/*mixin template sumDiff(T, R){
-    R opBinary(string op)(T rhs) if(op == "+" || op == "-"){
-        return mixin("R(x"~op~"rhs.x, y"~op~"rhs.y, z"~op~"rhs.z)");
-    }
-}*/
-
 mixin template neg(R){
     R opUnary(string op)() if(op == "-")
     in(R.tupleof.length == 3, "neg accepts xyz types only.")
@@ -37,12 +31,6 @@
     }
 }
 
-/*mixin template mul(R){
-    R opBinary(string op)(float alfa) if(op == "*"){
-        return R(x*alfa, y*alfa, z*alfa);
-    }
-}*/
-
 mixin template rightMul(R){
     R opBinaryRight(string op)(float alfa) if(op == "*")
     in(R.tupleof.length == 3, "rightMul accepts xyz types only.")
@@ -50,18 +38,6 @@
         return R(alfa*x, alfa*y, alfa*z);
     }
 }
-
-/*mixin template dot(T){
-    float opBinary(string op)(T rhs) if(op == "*"){
-        return x*rhs.x + y*rhs.y + z*rhs.z;
-    }
-}*/
-
-/*mixin template cross(T, R){
-    R opBinary(string op)(T rhs) if(op == "^"){
-        return mixin("R(y*rhs.z-z*rhs.y, z*rhs.x-x*rhs.z, x*rhs.y-y*rhs.x)");
-    }
-}*/
 
 mixin template squaredNorm(T){
     float squaredNorm()()
@@ -116,74 +92,53 @@
        //return mixin("R(x " ~ op ~ " rhs.x, y " ~ op ~ "rhs.y, z " ~ op ~ " rhs.z)");
       }
 }
-
-// Prova a piazzarlo dentro la struttura!!!
-
-mixin template toString(T){
-    string toString(T obj){
-        string line= "<"~to!string(obj.x)~", "~to!string(obj.y)~", "~to!string(obj.z)~">";
-        return line;
-    }
-}
 */
 
-struct point{
-   float x, y, z;
-
-    //mixin diff!(point, vec);
-    //mixin sum!(vec, point);
-    //mixin sumDiff!(vec, point);
-    //mixin toString!(point);
-    
-    vec opBinary(string op)(point rhs) const
-    if (op == "-") {
-        return vec(x - rhs.x, y - rhs.y, z - rhs.z);
-        //return mixin("point(x " ~ op ~ " rhs.x, y " ~ op ~ "rhs.y, z " ~ op ~ " rhs.z)");
-    }
-
-    point opBinary(string op)(vec rhs) const
-    if (op == "+") {
-          return point(x + rhs.x, y + rhs.y, z + rhs.z);
-          //return mixin("point(x " ~ op ~ " rhs.x, y " ~ op ~ "rhs.y, z " ~ op ~ " rhs.z)");
-    }
-}
+/*mixin template mul(R){
+    R opBinary(string op)(float alfa) if(op == "*"){
+        return R(x*alfa, y*alfa, z*alfa);
+    }
+}*/
+
+/*mixin template dot(T){
+    float opBinary(string op)(T rhs) if(op == "*"){
+        return x*rhs.x + y*rhs.y + z*rhs.z;
+    }
+}*/
+
+/*mixin template cross(T, R){
+    R opBinary(string op)(T rhs) if(op == "^"){
+        return mixin("R(y*rhs.z-z*rhs.y, z*rhs.x-x*rhs.z, x*rhs.y-y*rhs.x)");
+    }
+}*/
 
 struct vec{
     float x, y, z;
-}
-
-<<<<<<< HEAD
-/*
-
-// PULLA DA BERNA
-
-struct vec{
-    float x, y, z;
-        vec opBinary(string op)(vec rhs) if(op == "+" || op == "-"){
-		mixin("return vec(x"~op~"rhs.x, y"~op~"rhs.y, z"~op~"rhs.z);");
-	}
-
-
-    mixin neg!vec;
-    mixin sumDiff!(vec, vec);
-    mixin mul!vec;
-=======
+
+    //Method to convert a vec into a string
     mixin toString!vec;
+
+    // Method to confront to vec to see if they are close
     mixin xyzIsClose!vec;
 
     //mixin sumDiff!(vec, vec);
     vec opBinary(string op)(vec rhs) if(op == "+" || op == "-"){
         return mixin("vec(x"~op~"rhs.x, y"~op~"rhs.y, z"~op~"rhs.z)");
     }
-    mixin neg!vec;
-
+    //mixin neg!vec;
+    vec opUnary(string op)() if(op == "-")
+    in(this.tupleof.length == 3, "neg accepts xyz types only.")
+    {
+        return this(-x, -y, -z);
+    }
     //mixin mul!vec;
     vec opBinary(string op)(float alfa) if(op == "*"){
         return vec(x*alfa, y*alfa, z*alfa);
     }
->>>>>>> 3f6b1536
-    mixin rightMul!vec;
-
+    //mixin rightMul!vec;
+    vec opBinaryRight(string op)(float alfa) if(op == "*"){
+        return vec(alfa*x, alfa*y, alfa*z);
+    }
     //mixin dot!vec;
     float opBinary(string op)(vec rhs) if(op == "*"){
         return x*rhs.x + y*rhs.y + z*rhs.z;
@@ -204,54 +159,47 @@
     mixin squaredNorm!vec;
     mixin norm!vec;
     mixin normalize!vec;
-
     mixin convert!(vec, normal);
-}
-<<<<<<< HEAD
-*/
-=======
+    
+}
 
 struct point{
     float x, y, z;
 
     mixin toString!point;
     mixin xyzIsClose!point;
-
+    
     //mixin sumDiff!(point, vec);
     point opBinary(string op)(vec rhs) if(op == "+" || op == "-"){
         return mixin("point(x"~op~"rhs.x, y"~op~"rhs.y, z"~op~"rhs.z)");
     }
+
     vec opBinary(string op)(point rhs) if(op == "-"){
         return vec(x-rhs.x, y-rhs.y, z-rhs.z);
     }
-    mixin neg!point;
 
     //mixin mul!point;
     point opBinary(string op)(float alfa) if(op == "*"){
         return point(x*alfa, y*alfa, z*alfa);
     }
+
+    mixin neg!point;
     mixin rightMul!point;
-
     mixin convert!(point, vec);
 }
->>>>>>> 3f6b1536
 
 struct normal{
     float x, y, z;
 
     mixin toString!normal;
     mixin xyzIsClose!normal;
-    
     mixin neg!normal;
-<<<<<<< HEAD
-    mixin mul!(normal);
-=======
 
     //mixin mul!normal;
     normal opBinary(string op)(float alfa) if(op == "*"){
         return normal(x*alfa, y*alfa, z*alfa);
     }
->>>>>>> 3f6b1536
+    
     mixin rightMul!normal;
 
     //mixin dot!vec;
@@ -301,4 +249,91 @@
     assert((p1+v).xyzIsClose(point(5.0, 8.0, 11.0)));
     assert((p1-v).xyzIsClose(point(-3.0, -4.0, -5.0)));
     assert((p2-p1).xyzIsClose(vec(3.0, 4.0, 5.0)));
+}
+
+struct transformation{	
+	float[4][4] m = [[1,0,0,0],[0,1,0,0],[0,0,1,0],[0,0,0,1]]; 
+	float[4][4] invM = [[1,0,0,0],[0,1,0,0],[0,0,1,0],[0,0,0,1]];
+
+	this(float[4][4] matrix, float[4][4] invMatrix){
+		m = matrix;
+		invM = invMatrix;
+	}
+
+	float[4][4] matProd(float[4][4] m1, float[4][4] m2){
+		float[4][4] mProd = 0;
+		for(int i=0;i<4;i++){
+			for(int j=0;j<4;j++){
+				for(int k=0;k<4;k++){
+					mProd[i][j] += m1[i][k]*m2[k][j];
+				}
+			}
+		}
+		return mProd;
+	}
+
+	bool areCloseMatrix(float[4][4] m1, float[4][4] m2){
+		for(int i=0;i<4;i++){
+			for(int j=0;j<4;j++){
+				if(!areClose(m1[i][j], m2[i][j])){
+					return false;
+				}
+			}
+		}
+		return true;
+	}
+
+	bool isConsistent(){
+		return areCloseMatrix(matProd(m,invM), id4);
+	}
+
+	transformation inverse(){
+		transformation inv = transformation(this.invM, this.m);
+		return inv;
+	}
+
+	transformation opBinary(string op)(transformation rhs) if(op == "*"){
+		return transformation(m.matProd(rhs.m), rhs.invM.matProd(invM));
+	}
+
+	point opBinary(string op)(point rhs) if(op == "*"){
+		point p = point(rhs.x * m[0][0] + rhs.y * m[0][1] + rhs.z * m[0][2] + m[0][3],
+            rhs.x * m[1][0] + rhs.y * m[1][1] + rhs.z * m[1][2] + m[1][3],
+            rhs.x * m[2][0] + rhs.y * m[2][1] + rhs.z * m[2][2] + m[2][3]);
+
+		float lambda = rhs.x * m[3][0] + rhs.y * m[3][1] + rhs.z * m[3][2] + m[3][3];
+		if(lambda == 1){
+			return p;
+		}
+		return p*(1/lambda);
+	}
+
+	vec opBinary(string op)(vec rhs) if(op == "*"){
+		vec v = vec(rhs.x * m[0][0] + rhs.y * m[0][1] + rhs.z * m[0][2],
+            rhs.x * m[1][0] + rhs.y * m[1][1] + rhs.z * m[1][2],
+            rhs.x * m[2][0] + rhs.y * m[2][1] + rhs.z * m[2][2]);
+	
+
+		float lambda = rhs.x * m[3][0] + rhs.y * m[3][1] + rhs.z * m[3][2] + m[3][3];
+		if(lambda == 1){
+			return v;
+		}
+		return v*(1/lambda);
+
+	}
+}
+
+// Function that creates a translation matrix from a vector
+transformation traslation(vec v){
+	float[4][4] m = [[1.0, 0.0, 0.0, v.x],
+		[0.0, 1.0, 0.0, v.y],
+		[0.0, 0.0, 1.0, v.z],
+		[0.0, 0.0, 0.0, 1.0]];
+	float[4][4] invM = [[1.0, 0.0, 0.0, -v.x],
+		[0.0, 1.0, 0.0, -v.y],
+		[0.0, 0.0, 1.0, -v.z],
+		[0.0, 0.0, 0.0, 1.0]];
+
+	transformation trasl = transformation(m, invM);
+	return trasl;
 }