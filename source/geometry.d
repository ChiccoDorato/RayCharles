--- conflicted
+++ resolved
@@ -140,15 +140,7 @@
     //mixin dot!Vec;
     float opBinary(string op)(Vec rhs) if (op == "*")
     {
-<<<<<<< HEAD
-        return vec(-x, -y, -z);
-    }
-    //mixin mul!vec;
-    vec opBinary(string op)(float alfa) if(op == "*"){
-        return vec(x*alfa, y*alfa, z*alfa);
-=======
         return x * rhs.x + y * rhs.y + z * rhs.z;
->>>>>>> 372ced5c
     }
     //mixin dot!Normal;
     float opBinary(string op)(Normal rhs) if (op == "*")
@@ -234,18 +226,6 @@
     mixin normalize!Normal;
 }
 
-<<<<<<< HEAD
-// Test Geometry
-// test Vectors
-unittest{
-    vec a = {1.0, 2.0, 3.0}, b = {4.0, 6.0, 8.0};
-    assert(a.xyzIsClose(a));
-    assert(!a.xyzIsClose(b));
-    // test Vectors Operations
-    assert((-a).xyzIsClose(vec(-1.0, -2.0, -3.0)));
-    assert((a+b).xyzIsClose(vec(5.0, 8.0, 11.0)));
-    assert((b-a).xyzIsClose(vec(3.0, 4.0, 5.0)));
-=======
 unittest
 {
     Vec a = {1.0, 2.0, 3.0}, b = {4.0, 6.0, 8.0};
@@ -256,7 +236,6 @@
     assert((-a).xyzIsClose(Vec(-1.0, -2.0, -3.0)));
     assert((a + b).xyzIsClose(Vec(5.0, 8.0, 11.0)));
     assert((b - a).xyzIsClose(Vec(3.0, 4.0, 5.0)));
->>>>>>> 372ced5c
 
     assert((a * 2).xyzIsClose(Vec(2.0, 4.0, 6.0)));
     assert((-4 * a).xyzIsClose(Vec(-4.0, -8.0, -12.0)));
@@ -268,16 +247,6 @@
     assert(areClose(a.squaredNorm, 14.0));
     assert(areClose(a.norm * a.norm, 14.0));
 }
-<<<<<<< HEAD
-// test Points
-unittest{
-    point p1 = {1.0, 2.0, 3.0}, p2 = {4.0, 6.0, 8.0};
-    assert(p1.xyzIsClose(p1));
-    assert(!p1.xyzIsClose(p2));
-    // test Points Operations
-    assert((-p1*2).xyzIsClose(point(-2.0, -4.0, -6.0)));
-    assert((0.5*p2).xyzIsClose(point(2.0, 3.0, 4.0)));
-=======
 
 unittest
 {
@@ -287,7 +256,6 @@
 
     assert((-p1 * 2).xyzIsClose(Point(-2.0, -4.0, -6.0)));
     assert((0.5 * p2).xyzIsClose(Point(2.0, 3.0, 4.0)));
->>>>>>> 372ced5c
 
     Vec v = {4.0, 6.0, 8.0};
     assert((p1 + v).xyzIsClose(Point(5.0, 8.0, 11.0)));
@@ -295,21 +263,12 @@
     assert((p2 - p1).xyzIsClose(Vec(3.0, 4.0, 5.0)));
 }
 
-<<<<<<< HEAD
-// Transformation
-float[4][4] id4 = [[1,0,0,0],[0,1,0,0],[0,0,1,0],[0,0,0,1]];
-
-struct transformation{	
-	float[4][4] m = [[1,0,0,0],[0,1,0,0],[0,0,1,0],[0,0,0,1]]; 
-	float[4][4] invM = [[1,0,0,0],[0,1,0,0],[0,0,1,0],[0,0,0,1]];
-=======
 float[4][4] id4 = [[1,0,0,0], [0,1,0,0], [0,0,1,0], [0,0,0,1]];
 
 struct Transformation
 {	
 	float[4][4] m = [[1,0,0,0], [0,1,0,0], [0,0,1,0], [0,0,0,1]];
 	float[4][4] invM = [[1,0,0,0], [0,1,0,0], [0,0,1,0], [0,0,0,1]];
->>>>>>> 372ced5c
 
 	this(float[4][4] matrix, float[4][4] invMatrix)
     {
@@ -326,51 +285,6 @@
 		return prod;
 	}
 
-<<<<<<< HEAD
-    // Method that makes the confront with another 4x4 matrix
-    bool areCloseMatrix(float[4][4] m2){
-		for(int i=0;i<4;i++){
-			for(int j=0;j<4;j++){
-				if(!areClose(m[i][j], m2[i][j])){
-					return false;
-				}
-			}
-		}
-		return true;
-    }
-
-    // Method that makes the confront with another transformations
-    bool areCloseTra(transformation m2){
-		for(int i=0;i<4;i++){
-			for(int j=0;j<4;j++){
-				if(!areClose(m[i][j], m2.m[i][j]) || !areClose(invM[i][j], m2.invM[i][j])){
-					return false;
-				}
-			}
-		}
-		return true;
-    } 
-
-	bool isConsistent(){
-		return are2MatClose(matProd(m,invM), id4);
-	}
-
-    // Method that gives the inverse of a transf.
-	transformation inverse(){
-		transformation inv = transformation(this.invM, this.m);
-		return inv;
-	}
-
-    // Method that calculates the product between two matrices returning the resulting matrix
-    // The inverse is also calculated and inserted in the new transf.
-	transformation opBinary(string op)(transformation rhs) if(op == "*"){
-		return transformation(m.matProd(rhs.m), rhs.invM.matProd(invM));
-	}
-
-    // Method that calculates the product point * matrix of a transf. returning a point
-	point opBinary(string op)(point rhs) if(op == "*"){
-		point p = point(rhs.x * m[0][0] + rhs.y * m[0][1] + rhs.z * m[0][2] + m[0][3],
-=======
     bool matrixIsClose(float[4][4] m1, float[4][4] m2, float epsilon=1e-5)
     {
         for (ubyte i = 0; i < 4; ++i)
@@ -402,7 +316,6 @@
 	Point opBinary(string op)(Point rhs) if (op == "*")
     {
 		Point p = Point(rhs.x * m[0][0] + rhs.y * m[0][1] + rhs.z * m[0][2] + m[0][3],
->>>>>>> 372ced5c
             rhs.x * m[1][0] + rhs.y * m[1][1] + rhs.z * m[1][2] + m[1][3],
             rhs.x * m[2][0] + rhs.y * m[2][1] + rhs.z * m[2][2] + m[2][3]);
 
@@ -411,20 +324,6 @@
 		return p * (1 / lambda);
 	}
 
-<<<<<<< HEAD
-    // Method that calculates the product vec * matrix of a transf. returning a vec
-	vec opBinary(string op)(vec rhs) if(op == "*"){
-		vec v = vec(rhs.x * m[0][0] + rhs.y * m[0][1] + rhs.z * m[0][2],
-            rhs.x * m[1][0] + rhs.y * m[1][1] + rhs.z * m[1][2],
-            rhs.x * m[2][0] + rhs.y * m[2][1] + rhs.z * m[2][2]);
-	
-
-		float lambda = rhs.x * m[3][0] + rhs.y * m[3][1] + rhs.z * m[3][2] + m[3][3];
-		if(lambda == 1){
-			return v;
-		}
-		return v*(1/lambda);
-=======
 	Vec opBinary(string op)(Vec rhs) if (op == "*")
     {
 		return Vec(rhs.x * m[0][0] + rhs.y * m[0][1] + rhs.z * m[0][2],
@@ -437,195 +336,8 @@
 		return Normal(rhs.x * invM[0][0] + rhs.y * invM[1][0] + rhs.z * invM[2][0],
             rhs.x * invM[0][1] + rhs.y * invM[1][1] + rhs.z * invM[2][1],
             rhs.x * invM[0][2] + rhs.y * invM[1][2] + rhs.z * invM[2][2]);
->>>>>>> 372ced5c
-	}
-
-    // Method that calculates the product normal * matrix of a transf. returning a normal
-	normal opBinary(string op)(normal rhs) if(op == "*"){
-		normal n = normal(rhs.x * invM[0][0] + rhs.y * invM[0][1] + rhs.z * invM[0][2],
-            rhs.x * invM[1][0] + rhs.y * invM[1][1] + rhs.z * invM[1][2],
-            rhs.x * invM[2][0] + rhs.y * invM[2][1] + rhs.z * invM[2][2]);
-        return n;	
-    }
-}
-
-// Function that confronts two generic 4x4 matrices
-bool are2MatClose(float[4][4] m1, float[4][4] m2){
-    for(int i=0;i<4;i++){
-			for(int j=0;j<4;j++){
-				if(!areClose(m1[i][j], m2[i][j])){
-					return false;
-				}
-			}
-	    }
-	return true;
-}
-
-<<<<<<< HEAD
-// Function that creates a translation matrix from a vector
-transformation traslation(vec v){
-    float[4][4] m = [[1.0, 0.0, 0.0, v.x],
-        [0.0, 1.0, 0.0, v.y],
-        [0.0, 0.0, 1.0, v.z],
-        [0.0, 0.0, 0.0, 1.0]];
-    float[4][4] invM = [[1.0, 0.0, 0.0, -v.x],
-        [0.0, 1.0, 0.0, -v.y],
-        [0.0, 0.0, 1.0, -v.z],
-        [0.0, 0.0, 0.0, 1.0]];
-
-    transformation trasl = transformation(m, invM);
-    return trasl;
-}
-
-// test Transformations
-unittest
-{
-    float[4][4] m=[ [1.0, 2.0, 3.0, 4.0],
-                [5.0, 6.0, 7.0, 8.0],
-                [9.0, 9.0, 8.0, 7.0],
-                [6.0, 5.0, 4.0, 1.0]];
-    float[4][4] invM=[[-3.75, 2.75, -1, 0],
-                [4.375, -3.875, 2.0, -0.5],
-                [0.5, 0.5, -1.0, 1.0],
-                [-1.375, 0.875, 0.0, -0.5]];
-    transformation m1 = transformation(m, invM);
+	}
     
-    assert(m1.isConsistent());
-    
-    transformation m2 = transformation(m = m1.m, invM =m1.invM);
-
-    assert(m1.areCloseMatrix(m2.m));
-    assert(m1.areCloseTra(m2));
-    assert(are2MatClose(m1.m,m2.m));
-    assert(are2MatClose(m1.invM,m2.invM));
-    
-
-    transformation m3 = transformation(m = m1.m, invM = m1.invM);
-    m3.m[2][2] += 1.0; 
-    assert(!m1.areCloseMatrix(m3.m));
-    assert(!m1.areCloseTra(m3));
-    assert(!are2MatClose(m1.m, m3.m));
-    //assert(!are2MatClose(m1.invM, m3.invM)); // of course because the inverse does not adjourn automatically!
-
-
-    transformation m4 = transformation(m = m1.m, invM = m1.invM);
-    m4.invM[2][2] += 1.0;
-    assert(!m1.areCloseMatrix(m4.invM));
-    assert(!m1.areCloseTra(m4));
-    assert(!are2MatClose(m1.invM, m4.invM));
-}
-
-// Testing Multiplications
-unittest
-{
-    float[4][4] m=[[1.0, 2.0, 3.0, 4.0],
-                [5.0, 6.0, 7.0, 8.0],
-                [9.0, 9.0, 8.0, 7.0],
-                [6.0, 5.0, 4.0, 1.0]];
-    float[4][4] invM=[[-3.75, 2.75, -1, 0],
-                [4.375, -3.875, 2.0, -0.5],
-                [0.5, 0.5, -1.0, 1.0],
-                [-1.375, 0.875, 0.0, -0.5]];
-    transformation m1 = transformation(m, invM);
-    assert(m1.isConsistent());
-
-    m=[[3.0, 5.0, 2.0, 4.0],
-                [4.0, 1.0, 0.0, 5.0],
-                [6.0, 3.0, 2.0, 0.0],
-                [1.0, 4.0, 2.0, 1.0]];
-    invM=[[0.4, -0.2, 0.2, -0.6],
-                [2.9, -1.7, 0.2, -3.1],
-                [-5.55, 3.15, -0.4, 6.45],
-                [-0.9, 0.7, -0.2, 1.1]];
-        
-    transformation m2 = transformation(m, invM);
-    assert(m2.isConsistent());
-
-    float[4][4] me=[[33.0, 32.0, 16.0, 18.0],
-                [89.0, 84.0, 40.0, 58.0],
-                [118.0, 106.0, 48.0, 88.0],
-                [63.0, 51.0, 22.0, 50.0]];
-    float[4][4] invMe=[[-1.45, 1.45, -1.0, 0.6],
-                [-13.95, 11.95, -6.5, 2.6],
-                [25.525, -22.025, 12.25, -5.2],
-                [4.825, -4.325, 2.5, -1.1]];
-
-    transformation expected = transformation(me, invMe);
-    // NOT CONSISTENT!!! ERROR IN THE MATRIX?
-    //assert(expected.isConsistent());
-    //assert(are2MatClose(m1.matProd(m1.m,m2.m), expected.m));
-    //assert(are2MatClose(m1.matProd(m1.invM,m2.invM), expected.invM));
-}
-      
-
-unittest{
-
-    float[4][4] m=[
-                [1.0, 2.0, 3.0, 4.0],
-                [5.0, 6.0, 7.0, 8.0],
-                [9.0, 9.0, 8.0, 7.0],
-                [0.0, 0.0, 0.0, 1.0]];
-    float[4][4] invM=[
-                [-3.75, 2.75, -1, 0],
-                [5.75, -4.75, 2.0, 1.0],
-                [-2.25, 2.25, -1.0, -2.0],
-                [0.0, 0.0, 0.0, 1.0]];
-
-    transformation m5 = transformation(m, invM);
-            
-    assert(m5.isConsistent());
-
-    vec expectedV = vec(14.0, 38.0, 51.0);
-    //vec rhs = vec(1.0,2.0,3.0); 
-    assert(expectedV.isClose(m5 * vec(1.0, 2.0, 3.0)));
-
-    point expectedP = point(18.0, 46.0, 58.0);
-    assert(expectedP.is_close(m5 * point(1.0, 2.0, 3.0));
-
-    normal expectedN = normal(-8.75, 7.75, -3.0);
-    assert(expected_n.is_close(m5 * normal(3.0, 2.0, 4.0));
-}
-unittest
-{
-      float[4][4] m=[
-                [1.0, 2.0, 3.0, 4.0],
-                [5.0, 6.0, 7.0, 8.0],
-                [9.0, 9.0, 8.0, 7.0],
-                [6.0, 5.0, 4.0, 1.0];
-    float[4][4] invM=[
-                [-3.75, 2.75, -1, 0],
-                [4.375, -3.875, 2.0, -0.5],
-                [0.5, 0.5, -1.0, 1.0],
-                [-1.375, 0.875, 0.0, -0.5];
-
-    transformation m6 = transformation(m, invM);
-    assert(m6.isConsistent());
-
-    transformation m7 = m1.inverse();
-    assert(m7.isConsistent());
-    
-    transformation prod = m6.matProd(m6.m, m7.m);
-    assert(prod.isConsistent());
-}
-        
-// FINIRE
-
-        
-        assert prod.is_close(Transformation())
-
-    def test_translations(self):
-        tr1 = translation(Vec(1.0, 2.0, 3.0))
-        assert tr1.is_consistent()
-
-        tr2 = translation(Vec(4.0, 6.0, 8.0))
-        assert tr1.is_consistent()
-
-        prod = tr1 * tr2
-        assert prod.is_consistent()
-
-        expected = translation(Vec(5.0, 8.0, 11.0))
-        assert prod.is_close(expected) */
-=======
 // Function that creates translation of a given vector.
 Transformation translation(Vec v)
 {
@@ -836,5 +548,4 @@
 
     Transformation expected = scaling(Vec(6.0, 10.0, 40.0));
     assert(expected.transfIsClose(tr1 * tr2));
->>>>>>> 372ced5c
 }