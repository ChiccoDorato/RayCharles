--- conflicted
+++ resolved
@@ -337,77 +337,6 @@
             rhs.x * invM[0][1] + rhs.y * invM[1][1] + rhs.z * invM[2][1],
             rhs.x * invM[0][2] + rhs.y * invM[1][2] + rhs.z * invM[2][2]);
 	}
-<<<<<<< HEAD
-    
-// Function that creates translation of a given vector.
-Transformation translation(Vec v)
-{
-	float[4][4] m = [[1.0, 0.0, 0.0, v.x],
-		[0.0, 1.0, 0.0, v.y],
-		[0.0, 0.0, 1.0, v.z],
-		[0.0, 0.0, 0.0, 1.0]];
-	float[4][4] invM = [[1.0, 0.0, 0.0, -v.x],
-		[0.0, 1.0, 0.0, -v.y],
-		[0.0, 0.0, 1.0, -v.z],
-		[0.0, 0.0, 0.0, 1.0]];
-	return Transformation(m, invM);
-}
-
-Transformation rotationX(float angleInDegrees)
-{
-    float sine = sin(angleInDegrees * PI / 180), cosine = cos(angleInDegrees * PI / 180);
-    float[4][4] m = [[1.0, 0.0, 0.0, 0.0],
-        [0.0, cosine, -sine, 0.0],
-        [0.0, sine, cosine, 0.0],
-        [0.0, 0.0, 0.0, 1.0]];
-    float[4][4] invM = [[1.0, 0.0, 0.0, 0.0],
-        [0.0, cosine, sine, 0.0],
-        [0.0, -sine, cosine, 0.0],
-        [0.0, 0.0, 0.0, 1.0]];
-    return Transformation(m, invM);
-}
-
-Transformation rotationY(float angleInDegrees)
-{
-    float sine = sin(angleInDegrees * PI / 180), cosine = cos(angleInDegrees * PI / 180);
-    float[4][4] m = [[cosine, 0.0, sine, 0.0],
-        [0.0, 1.0, 0.0, 0.0],
-        [-sine, 0.0, cosine, 0.0],
-        [0.0, 0.0, 0.0, 1.0]];
-    float[4][4] invM = [[cosine, 0.0, -sine, 0.0],
-        [0.0, 1.0, 0.0, 0.0],
-        [sine, 0.0, cosine, 0.0],
-        [0.0, 0.0, 0.0, 1.0]];
-    return Transformation(m, invM);
-}
-
-Transformation rotationZ(float angleInDegrees)
-{
-    float sine = sin(angleInDegrees * PI / 180), cosine = cos(angleInDegrees * PI / 180);
-    float[4][4] m = [[cosine, -sine, 0.0, 0.0],
-        [sine, cosine, 0.0, 0.0],
-        [0.0, 0.0, 1.0, 0.0],
-        [0.0, 0.0, 0.0, 1.0]];
-    float[4][4] invM = [[cosine, sine, 0.0, 0.0],
-        [-sine, cosine, 0.0, 0.0],
-        [0.0, 0.0, 1.0, 0.0],
-        [0.0, 0.0, 0.0, 1.0]];
-    return Transformation(m, invM);
-}
-
-Transformation scaling(Vec v)
-{
-	float[4][4] m = [[v.x, 0.0, 0.0, 0.0],
-		[0.0, v.y, 0.0, 0.0],
-		[0.0, 0.0, v.z, 0.0],
-		[0.0, 0.0, 0.0, 1.0]];
-	float[4][4] invM = [[1/v.x, 0.0, 0.0, 0.0],
-		[0.0, 1/v.y, 0.0, 0.0],
-		[0.0, 0.0, 1/v.z, 0.0],
-		[0.0, 0.0, 0.0, 1.0]];
-	return Transformation(m, invM);
-=======
->>>>>>> 19939885
 }
 
 unittest
