--- conflicted
+++ resolved
@@ -25,7 +25,7 @@
 
 You can try this command with the scenes supplied in the examples directory, to learn how to give life to your own ideas [see below](write-a-scene).
 
-IMPORTANT: to reduce the execution time require the use of a specific compiler through `dub run --compiler ldc2 -- demo` (DUB uses `dmd` by default).
+IMPORTANT: to reduce the execution time require the use of a specific compiler through `dub run --compiler ldc2 -- render` (DUB uses `dmd` by default).
 
 **Pfm2png.** The same remains valid for the `pfm2png` command, except it requires two compulsory argument, i.e. the name of the image to convert and the output png file (the extension .png can be omitted). Using the alternative approach of building first and then executing:
 
@@ -42,11 +42,7 @@
 $ ./RayCharles.sh inputScene.txt animationName
 ```
 
-<<<<<<< HEAD
 and the file animationName.mp4 will be inserted into the animations subdirectory. All the frames are collected in the pngFrames subdirectory. By default the images are rendered with `--depth 3` and `--samplesPerPixels 4` (see render help menu). Feel free to edit the script as you wish.
-=======
-Again, `dub build --compiler ldc2` select another compiler. For more informations use the `--help` option.
->>>>>>> a1d39409
 
 ## Examples
 **Render.**
