--- conflicted
+++ resolved
@@ -1,18 +1,11 @@
 # HEAD
 
-<<<<<<< HEAD
-<<<<<<< HEAD
 -   Nicer shell outputs, with colored errors, warnings and successes [#11](https://github.com/ChiccoDorato/RayCharles/pull/11).
 -   **Breaking change**: added a DSL which parses txt files. Command `demo` renamed to `render`. Improved rendering with implementation of new shapes (CylinderShell and Cylinder) and antialiasing [#10](https://github.com/ChiccoDorato/RayCharles/pull/10).
 
 # Version 0.2.0
 
 -   Added a flat renderer, an on-off renderer and a path tracer. `demo` produces a new image [#9](https://github.com/ChiccoDorato/RayCharles/pull/9). 
-=======
--   Added flat renderer and on-off renderer [#9](https://github.com/ChiccoDorato/RayCharles/pull/9). 
->>>>>>> origin/pathtracing
-=======
->>>>>>> fce39edc
 -   **Breaking change**: new CLI which provides help and supports the commands `pfm2png` and `demo` [#6](https://github.com/ChiccoDorato/RayCharles/pull/6).
 -   Fix an issue with the vertical order of the images [#5](https://github.com/ChiccoDorato/RayCharles/pull/5).
 
